[package]
name = "src-tauri"
version = "0.1.0"
description = "File Explorer"
authors = ["Conaticus", "ProtogenDelta", ]
license = ""
repository = ""
edition = "2021"

# See more keys and their definitions at https://doc.rust-lang.org/cargo/reference/manifest.html


[dependencies]
# Replace "0.1" with the correct version of the `explorer` crate
tauri = { version = "2.4", features = [] }  # Removed "log" feature
tauri-plugin-opener = "2.2"
serde = { version = "1", features = ["derive"] }
sysinfo = "0.33.1"
walkdir = "2.3.3"
tokio = { version = "1.28.2", features = ["full"] }
tauri-plugin-shell = "2.0.0-rc"
tauri-plugin-dialog = "2.0.0-rc"
serde_json = "1.0.140"
chrono = "0.4.40"
trash = "5.2.2"
tempfile = "3.19.1"
<<<<<<< HEAD
md-5 = "0.11.0-pre.5"
sha2 = "0.10.8"
cli-clipboard = "0.4.0"
crc32fast = "1.3.2"
hex = "0.4.3"
once_cell = "1.21.3"
=======
rand = "0.8.5"
zip = "2.6.1"
>>>>>>> dc48096e

[build-dependencies]
tauri-build = { version = "2.1", features = [] }  # Removed "log" feature

[features]
# this feature is used for production builds or when `devPath` points to the filesystem
# DO NOT REMOVE!!
custom-protocol = ["tauri/custom-protocol"]
<|MERGE_RESOLUTION|>--- conflicted
+++ resolved
@@ -24,17 +24,14 @@
 chrono = "0.4.40"
 trash = "5.2.2"
 tempfile = "3.19.1"
-<<<<<<< HEAD
 md-5 = "0.11.0-pre.5"
 sha2 = "0.10.8"
 cli-clipboard = "0.4.0"
 crc32fast = "1.3.2"
 hex = "0.4.3"
 once_cell = "1.21.3"
-=======
 rand = "0.8.5"
 zip = "2.6.1"
->>>>>>> dc48096e
 
 [build-dependencies]
 tauri-build = { version = "2.1", features = [] }  # Removed "log" feature
