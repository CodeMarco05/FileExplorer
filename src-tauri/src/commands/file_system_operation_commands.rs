use crate::error_handling::{Error, ErrorCode};
use crate::models::{
    count_subdirectories, count_subfiles, format_system_time, get_access_permission_number,
    get_access_permission_string, Entries,
};
use crate::{log_error, log_info, models};
use std::fs;
use std::fs::read_dir;
use std::io::Write;
use std::path::Path;
use zip::write::FileOptions;
use zip::ZipWriter;

/// Opens a file at the given path and returns its contents as a string.
/// Should only be used for text files.
///
/// # Arguments
///
/// * `path` - A string slice that holds the path to the file to be opened.
///
/// # Returns
///
/// * `Ok(String)` - If the file was successfully opened and read.
/// * `Err(String)` - If there was an error during the opening or reading process.
///
/// # Example
///
/// ```rust
/// let result = open_file("/path/to/file.txt").await;
/// match result {
///     Ok(contents) => println!("File contents: {}", contents),
///     Err(err) => println!("Error opening file: {}", err),
/// }
/// ```
#[allow(dead_code)] //remove once the command is used again
#[tauri::command]
pub async fn open_file(path: &str) -> Result<String, String> {
    let path_obj = Path::new(path);

    // Check if path exists
    if !path_obj.exists() {
        return Err(Error::new(
            ErrorCode::ResourceNotFound,
            format!("File does not exist: {}", path),
        )
            .to_json());
    }

    // Check if path is a file
    if !path_obj.is_file() {
        return Err(Error::new(
            ErrorCode::InvalidInput,
            format!("Path is not a file: {}", path),
        )
            .to_json());
    }

    // Read the file
    //fs::read_to_string(path).map_err(|err| format!("Failed to read file: {}", err))
    fs::read_to_string(path).map_err(|err| {
        Error::new(
            ErrorCode::InternalError,
            format!("Failed to read file: {}", err),
        )
            .to_json()
    })
}

#[tauri::command]
pub async fn open_in_default_app(path: &str) -> Result<(), String> {
    let path_obj = Path::new(path);

    // Check if path exists
    if !path_obj.exists() {
        return Err(format!("File does not exist: {}", path));
    }

    // Open the file in the default application
    open::that(path).map_err(|err| format!("Failed to open file: {}", err))
}

/// Opens a directory at the given path and returns its contents as a json string.
///
/// # Arguments
/// - `path` - A string slice that holds the path to the directory to be opened.
///
/// # Returns
/// - `Ok(Entries)` - If the directory was successfully opened and read.
/// - `Err(String)` - If there was an error during the opening or reading process.
///
/// # Example
/// ```rust
/// let result = open_directory("/path/to/directory").await;
/// match result {
///    Ok(entries) => {
///       for dir in entries.directories {
///          println!("Directory: {}", dir.name);
///       }
///      for file in entries.files {
///         println!("File: {}", file.name);
///      }
///   },
///   Err(err) => println!("Error opening directory: {}", err),
/// }
/// ```
#[tauri::command]
pub async fn open_directory(path: String) -> Result<String, String> {
    log_info!("Directory started successfully.");
    let path_obj = Path::new(&path);

    // Check if path exists
    if !path_obj.exists() {
        return Err(Error::new(
            ErrorCode::ResourceNotFound,
            format!("Directory does not exist: {}", path),
        )
            .to_json());
    }

    // Check if path is a directory
    if !path_obj.is_dir() {
        return Err(Error::new(
            ErrorCode::InvalidInput,
            format!("Path is not a directory: {}", path),
        )
            .to_json());
    }

    let mut directories = Vec::new();
    let mut files = Vec::new();

    for entry in read_dir(path_obj).map_err(|err| {
        Error::new(
            ErrorCode::InternalError,
            format!("Failed to read directory: {}", err),
        )
            .to_json()
    })? {
        let entry = entry.map_err(|err| {
            Error::new(
                ErrorCode::InternalError,
                format!("Failed to read entry: {}", err),
            )
                .to_json()
        })?;

        let file_type = entry.file_type().map_err(|err| {
            Error::new(
                ErrorCode::InternalError,
                format!("Failed to get file type: {}", err),
            )
                .to_json()
        })?;

        let path_of_entry = entry.path();
        let metadata = entry.metadata().map_err(|err| {
            Error::new(
                ErrorCode::InternalError,
                format!("Failed to get metadata: {}", err),
            )
                .to_json()
        })?;

        if file_type.is_dir() {
            directories.push(models::Directory {
                name: entry.file_name().to_str().unwrap().to_string(),
                path: path_of_entry.to_str().unwrap().to_string(),
                is_symlink: path_of_entry.is_symlink(),
                access_rights_as_string: get_access_permission_string(metadata.permissions(), true),
                access_rights_as_number: get_access_permission_number(metadata.permissions(), true),
                size_in_bytes: 0,
                sub_file_count: count_subfiles(path_of_entry.to_str().unwrap()),
                sub_dir_count: count_subdirectories(path_of_entry.to_str().unwrap()),
                created: metadata
                    .created()
                    .map_or("1970-01-01 00:00:00".to_string(), |time| {
                        format_system_time(time)
                    }),
                last_modified: metadata
                    .modified()
                    .map_or("1970-01-01 00:00:00".to_string(), |time| {
                        format_system_time(time)
                    }),
                accessed: metadata
                    .accessed()
                    .map_or("1970-01-01 00:00:00".to_string(), |time| {
                        format_system_time(time)
                    }),
            });
        } else if file_type.is_file() {
            files.push(models::File {
                name: entry.file_name().to_str().unwrap().to_string(),
                path: path_of_entry.to_str().unwrap().to_string(),
                is_symlink: path_of_entry.is_symlink(),
                access_rights_as_string: get_access_permission_string(
                    metadata.permissions(),
                    false,
                ),
                access_rights_as_number: get_access_permission_number(
                    metadata.permissions(),
                    false,
                ),
                size_in_bytes: metadata.len(),
                created: metadata
                    .created()
                    .map_or("1970-01-01 00:00:00".to_string(), |time| {
                        format_system_time(time)
                    }),
                last_modified: metadata
                    .modified()
                    .map_or("1970-01-01 00:00:00".to_string(), |time| {
                        format_system_time(time)
                    }),
                accessed: metadata
                    .accessed()
                    .map_or("1970-01-01 00:00:00".to_string(), |time| {
                        format_system_time(time)
                    }),
            });
        }
    }

    let entries = Entries { directories, files };

    // Convert the Entries struct to a JSON string
    let json = serde_json::to_string(&entries).map_err(|err| {
        Error::new(
            ErrorCode::InternalError,
            format!("Failed to serialize entries: {}", err),
        )
            .to_json()
    })?;
    Ok(json)
}

/// Creates a file at the given absolute path. Returns a string if there was an error.
/// This function does not create any parent directories.
///
/// # Arguments
/// - `file_path_abs` - A string slice that holds the absolute path to the file to be created.
///
/// # Returns
/// - `Ok(())` if the file was successfully created.
/// - `Err(String)` if there was an error during the creation process.
///
/// # Example
/// ```rust
/// let result = create_file("/path/to/file.txt").await;
/// match result {
///     Ok(_) => println!("File created successfully!"),
///     Err(err) => println!("Error creating file: {}", err),
/// }
/// ```
#[tauri::command]
pub async fn create_file(folder_path_abs: &str, file_name: &str) -> Result<(), String> {
    // Check if the folder path exists and is valid
    let path = Path::new(folder_path_abs);
    if !path.exists() {
        return Err(Error::new(
            ErrorCode::ResourceNotFound,
            format!("Directory does not exist: {}", folder_path_abs),
        )
            .to_json());
    }
    if !path.is_dir() {
        return Err(Error::new(
            ErrorCode::InvalidInput,
            format!("Path is no directory: {}", folder_path_abs),
        )
            .to_json());
    }

    // Concatenate the folder path and filename
    let file_path = path.join(file_name);

    // Create the file
    match fs::File::create(&file_path) {
        Ok(_) => Ok(()),
        Err(err) => Err(Error::new(
            ErrorCode::InternalError,
            format!("File could not be created: {} error: {}", folder_path_abs, err),
        )
            .to_json()),
    }
}

/// Creates a directory at the given absolute path. Returns a string if there was an error.
/// This function does not create any parent directories.
///
/// # Arguments
/// - `folder_path_abs` - A string slice that holds the absolute path to the directory to be created.
///
/// # Returns
/// - `Ok(())` if the directory was successfully created.
/// - `Err(String)` if there was an error during the creation process.
///
/// # Example
/// ```rust
/// let result = create_directory("/path/to/directory", "new_folder").await;
/// match result {
///     Ok(_) => println!("Directory created successfully!"),
///     Err(err) => println!("Error creating directory: {}", err),
/// }
/// ```
#[tauri::command]
pub async fn create_directory(folder_path_abs: &str, folder_name: &str) -> Result<(), String> {
    // Check if the folder path exists and is valid
    let parent_path = Path::new(folder_path_abs);
    if !parent_path.exists() {
        return Err(Error::new(
            ErrorCode::ResourceNotFound,
            format!("Parent directory does not exist: {}", folder_path_abs),
        )
            .to_json());
    }

    if !parent_path.is_dir() {
        return Err(Error::new(
            ErrorCode::InvalidInput,
            format!("Path is no directory: {}", folder_path_abs),
        )
            .to_json());
    }

    // Concatenate the parent path and new directory name
    let dir_path = parent_path.join(folder_name);

    // Create the directory
    match fs::create_dir(&dir_path) {
        Ok(_) => Ok(()),
        Err(err) => Err(Error::new(
            ErrorCode::InternalError,
            format!("Failed to create directory: {} err: {}", folder_path_abs, err),
        )
            .to_json()),
    }
}

/// Renames a file or directory at the given path.
///
/// # Arguments
/// - `path` - The current path of the file or directory
/// - `new_path` - The new path for the file or directory
///
/// # Returns
/// - `Ok(())` if the rename operation was successful
/// - `Err(Error)` if there was an error during the operation
///
/// # Example
/// ```rust
/// let result = rename_file("/path/to/old_file.txt", "/path/to/new_file.txt").await;
/// match result {
///     Ok(_) => println!("File renamed successfully!"),
///     Err(err) => println!("Error renaming file: {}", err),
/// }
/// ```
#[tauri::command]
pub async fn rename(old_path: &str, new_path: &str) -> Result<(), String> {
    let old_path_obj = Path::new(old_path);
    let new_path_obj = Path::new(new_path);

    // Check if the old path exists
    if !old_path_obj.exists() {
        return Err(Error::new(
            ErrorCode::ResourceNotFound,
            format!("File does not exist: {}", old_path),
        )
            .to_json());
    }

    // Check if the new path is valid
    if new_path_obj.exists() {
        return Err(Error::new(
            ErrorCode::ResourceAlreadyExists,
            format!("New path already exists: {}", new_path),
        )
            .to_json());
    }

    // Rename the file or directory
    match fs::rename(old_path, new_path) {
        Ok(_) => Ok(()),
        Err(err) => Err(Error::new(
            ErrorCode::InternalError,
            format!("Failed to rename: {}", err),
        )
            .to_json()),
    }
}

/// Deletes a file at the given path. Returns a string if there was an error.
/// This function moves the file to the trash instead of deleting it permanently.
///
/// # Arguments
/// - `path` - A string slice that holds the path to the file to be deleted.
///
/// # Returns
/// - `Ok(())` if the file was successfully deleted.
/// - `Err(String)` if there was an error during the deletion process.
///
/// # Example
/// ```rust
/// let result = delete_file("/path/to/file.txt").await;
/// match result {
///   Ok(_) => println!("File deleted successfully!"),
///   Err(err) => println!("Error deleting file: {}", err),
/// }
/// ```
#[tauri::command]
pub async fn move_to_trash(path: &str) -> Result<(), String> {
    match trash::delete(path) {
        Ok(_) => Ok(()),
        Err(err) => Err(Error::new(
            ErrorCode::InternalError,
            format!("Failed to move file or directory to trash: {} err: {}", path, err),
        )
            .to_json()),
    }
}

/// Copies a file or directory from the source path to the destination path.
/// This function does not create any parent directories.
/// It will overwrite the destination if it already exists.
/// If the source is a directory, it will recursively copy all files and subdirectories.
///
/// # Arguments
/// - `source_path` - A string slice that holds the path to the source file or directory.
/// - `destination_path` - A string slice that holds the path to the destination.
///
/// # Returns
/// - `Ok(u64)` - The total size of copied files in bytes.
/// - `Err(String)` - If there was an error during the copy process.
///
/// # Example
/// ```rust
/// let result = copy_file_or_dir("/path/to/source.txt", "/path/to/destination.txt").await;
/// match result {
///     Ok(size) => println!("File copied successfully! Size: {} bytes", size),
///     Err(err) => println!("Error copying file: {}", err),
/// }
/// ```
#[tauri::command]
pub async fn copy_file_or_dir(source_path: &str, destination_path: &str) -> Result<u64, String> {
    // Check if the source path exists
    if !Path::new(source_path).exists() {
        return Err(Error::new(
            ErrorCode::InvalidInput,
            format!("Source path does not exist: {}", source_path),
        )
            .to_json());
    }

    // Check if the destination path is valid
    if Path::new(destination_path).exists() {
        return Err(Error::new(
            ErrorCode::ResourceAlreadyExists,
            format!("Destination path already exists: {}", destination_path),
        )
            .to_json());
    }

    if Path::new(source_path).is_dir() {
        // If the source is a directory, recursively copy it
        let mut total_size = 0;

        // Create the destination directory
        fs::create_dir_all(destination_path).map_err(|err| {
            Error::new(
                ErrorCode::InternalError,
                format!("Failed to create destination directory: {}", err),
            )
                .to_json()
        })?;

        // Read all entries in the source directory
        for entry in fs::read_dir(source_path).map_err(|err| {
            Error::new(
                ErrorCode::InternalError,
                format!("Failed to read source directory: {}", err),
            )
                .to_json()
        })? {
            let entry = entry.map_err(|err| {
                Error::new(
                    ErrorCode::InternalError,
                    format!("Failed to read directory entry: {}", err),
                )
                    .to_json()
            })?;

            let entry_path = entry.path();
            let file_name = entry.file_name();
            let dest_path = Path::new(destination_path).join(file_name);

            if entry_path.is_file() {
                // Copy file
                let size = fs::copy(&entry_path, &dest_path).map_err(|err| {
                    Error::new(
                        ErrorCode::InternalError,
                        format!("Failed to copy file '{}': {}", entry_path.display(), err),
                    )
                        .to_json()
                })?;
                total_size += size;
            } else if entry_path.is_dir() {
                // Recursively copy subdirectory
                let sub_size = Box::pin(copy_file_or_dir(
                    entry_path.to_str().unwrap(),
                    dest_path.to_str().unwrap(),
                ))
                    .await?;
                total_size += sub_size;
            }
        }

        Ok(total_size)
    } else {
        // Copy a single file
        let size = fs::copy(source_path, destination_path).map_err(|err| {
            Error::new(
                ErrorCode::InternalError,
                format!("Failed to copy file: {}", err),
            )
                .to_json()
        })?;
        Ok(size)
    }
}
/// Zips files and directories to a destination zip file.
/// If only one source path is provided and no destination is specified, creates a zip file with the same name.
/// For multiple source paths, the destination path must be specified.
///
/// # Arguments
/// * `source_paths` - Vector of paths to files/directories to be zipped
/// * `destination_path` - Optional destination path for the zip file
///
/// # Returns
/// * `Ok(())` - If the zip file was successfully created
/// * `Err(String)` - If there was an error during the zipping process
///
/// # Example
/// ```rust
/// // Single file/directory with auto destination
/// let result = zip(vec!["/path/to/file.txt"], None).await;
///
/// // Multiple files to specific destination
/// let result = zip(
///     vec!["/path/to/file1.txt", "/path/to/dir1"],
///     Some("/path/to/archive.zip")
/// ).await;
/// ```
#[tauri::command]
pub async fn zip(
    source_paths: Vec<String>,
    destination_path: Option<String>,
) -> Result<(), String> {
    if source_paths.is_empty() {
<<<<<<< HEAD
        return Err(Error::new(
            ErrorCode::InvalidInput,
            "No source paths provided".to_string(),
        )
            .to_json());
=======
        log_error!("No source paths provided");
        return Err("No source paths provided".to_string());
>>>>>>> 4af2f369
    }

    // If single source and no destination, use source name with .zip
    let zip_path = if source_paths.len() == 1 && destination_path.is_none() {
        Path::new(&source_paths[0]).with_extension("zip")
    } else if let Some(dest) = destination_path {
        Path::new(&dest).to_path_buf()
    } else {
        return Err(Error::new(
            ErrorCode::InvalidInput,
            "Destination path required for multiple sources".to_string(),
        )
            .to_json());
    };

    // Create zip file
<<<<<<< HEAD
    let zip_file = fs::File::create(&zip_path).map_err(|e| {
        Error::new(
            ErrorCode::InternalError,
            format!("Failed to create zip file: {}", e),
        )
            .to_json()
    })?;
=======
    let zip_file =
        fs::File::create(&zip_path).map_err(|e| {
            let err_msg = format!("Failed to create zip file: {}", e);
            log_error!(&err_msg);
            err_msg
        })?;
>>>>>>> 4af2f369

    let mut zip = ZipWriter::new(zip_file);
    let options: FileOptions<()> = FileOptions::default()
        .compression_method(zip::CompressionMethod::Deflated)
        .unix_permissions(0o755);

    // Process each source path
    for source_path in source_paths {
        let source = Path::new(&source_path);
        if !source.exists() {
<<<<<<< HEAD
            return Err(Error::new(
                ErrorCode::ResourceNotFound,
                format!("Source path does not exist: {}", source_path),
            )
                .to_json());
=======
            log_error!(&format!("Source path does not exist: {}", source_path));
            return Err(format!("Source path does not exist: {}", source_path));
>>>>>>> 4af2f369
        }

        let base_name = source
            .file_name()
            .ok_or_else(|| "Invalid source name".to_string())?
            .to_str()
            .ok_or_else(|| "Invalid characters in source name".to_string())?;

        if source.is_file() {
<<<<<<< HEAD
            zip.start_file(base_name, options).map_err(|e| {
                Error::new(
                    ErrorCode::InternalError,
                    format!("Error adding file to zip: {}", e),
                )
                    .to_json()
            })?;
            let content = fs::read(source).map_err(|e| {
                Error::new(
                    ErrorCode::InternalError,
                    format!("Error reading file: {}", e),
                )
                    .to_json()
            })?;
            zip.write_all(&content).map_err(|e| {
                Error::new(
                    ErrorCode::InternalError,
                    format!("Error writing to zip: {}", e),
                )
                    .to_json()
            })?;
        } else if source.is_dir() {
            for entry in walkdir::WalkDir::new(source) {
                let entry = entry.map_err(|e| {
                    Error::new(
                        ErrorCode::InternalError,
                        format!("Error reading directory: {}", e),
                    )
                        .to_json()
=======
            zip.start_file(base_name, options)
                .map_err(|e| {
                    let err_msg = format!("Error adding file to zip: {}", e);
                    log_error!(&err_msg);
                    err_msg
                })?;
            let content = fs::read(source).map_err(|e| {
                let err_msg = format!("Error reading file: {}", e);
                log_error!(&err_msg);
                err_msg
            })?;
            zip.write_all(&content)
                .map_err(|e| {
                    let err_msg = format!("Error writing to zip: {}", e);
                    log_error!(&err_msg);
                    err_msg
                })?;
        } else if source.is_dir() {
            for entry in walkdir::WalkDir::new(source) {
                let entry = entry.map_err(|e| {
                    let err_msg = format!("Error reading directory: {}", e);
                    log_error!(&err_msg);
                    err_msg
>>>>>>> 4af2f369
                })?;
                let path = entry.path();

                if path.is_file() {
                    let relative = path.strip_prefix(source).map_err(|e| {
                        Error::new(
                            ErrorCode::InternalError,
                            format!("Error creating relative path: {}", e),
                        )
                            .to_json()
                    })?;
                    let name = format!(
                        "{}/{}",
                        base_name,
                        relative
                            .to_str()
                            .ok_or_else(|| "Invalid characters in path".to_string())?
                            .replace('\\', "/")
                    );

                    zip.start_file(&name, options).map_err(|e| {
                        Error::new(
                            ErrorCode::InternalError,
                            format!("Error adding file to zip: {}", e),
                        )
                            .to_json()
                    })?;
                    let content = fs::read(path).map_err(|e| {
                        Error::new(
                            ErrorCode::InternalError,
                            format!("Error reading file: {}", e),
                        )
                            .to_json()
                    })?;
                    zip.write_all(&content).map_err(|e| {
                        Error::new(
                            ErrorCode::InternalError,
                            format!("Error writing to zip: {}", e),
                        )
                            .to_json()
                    })?;
                }
            }
        }
    }

    zip.finish().map_err(|e| {
        Error::new(
            ErrorCode::InternalError,
            format!("Error finalizing zip file: {}", e),
        )
            .to_json()
    })?;
    Ok(())
}

/// Extracts zip files to specified destinations.
/// If extracting a single zip file without a specified destination,
/// extracts to a directory with the same name as the zip file.
///
/// # Arguments
/// * `zip_paths` - Vector of paths to zip files
/// * `destination_path` - Optional destination directory for extraction
///
/// # Returns
/// * `Ok(())` - If all zip files were successfully extracted
/// * `Err(String)` - If there was an error during extraction
///
/// # Example
/// ```rust
/// // Single zip with auto destination
/// let result = unzip(vec!["/path/to/archive.zip"], None).await;
///
/// // Multiple zips to specific destination
/// let result = unzip(
///     vec!["/path/to/zip1.zip", "/path/to/zip2.zip"],
///     Some("/path/to/extracted")
/// ).await;
/// ```
#[tauri::command]
pub async fn unzip(zip_paths: Vec<String>, destination_path: Option<String>) -> Result<(), String> {
    if zip_paths.is_empty() {
        return Err(
            Error::new(ErrorCode::InvalidInput, "No zip files provided".to_string()).to_json(),
        );
    }

    for zip_path in zip_paths.clone() {
        let zip_path = Path::new(&zip_path);
        if !zip_path.exists() {
            return Err(Error::new(
                ErrorCode::ResourceNotFound,
                format!("Zip file does not exist: {}", zip_path.display()),
            )
                .to_json());
        }

        // Determine extraction path for this zip
        let extract_path = if zip_paths.len() == 1 && destination_path.is_none() {
            // For single zip without destination, use zip name without extension
            zip_path.with_extension("")
        } else if let Some(dest) = &destination_path {
            //TODO maybe fix the generated file name to an generated error for the user

            // For multiple zips or specified destination, create subdirectory for each zip
            let zip_name = zip_path
                .file_stem()
                .ok_or_else(|| "Invalid zip filename".to_string())?;
            Path::new(dest).join(zip_name)
        } else {
            return Err(Error::new(
                ErrorCode::InvalidInput,
                "Destination path required for multiple zip files".to_string(),
            )
                .to_json());
        };

        // Create extraction directory
        fs::create_dir_all(&extract_path).map_err(|e| {
            Error::new(
                ErrorCode::InternalError,
                format!("Failed to create extraction directory: {}", e),
            )
                .to_json()
        })?;

        // Open and extract zip file
        let file = fs::File::open(zip_path).map_err(|e| {
            Error::new(
                ErrorCode::InternalError,
                format!("Failed to open zip file: {}", e),
            )
                .to_json()
        })?;
        let mut archive = zip::ZipArchive::new(file).map_err(|e| {
            Error::new(
                ErrorCode::InternalError,
                format!("Failed to read zip archive: {}", e),
            )
                .to_json()
        })?;

        for i in 0..archive.len() {
            let mut file = archive.by_index(i).map_err(|e| {
                Error::new(
                    ErrorCode::InternalError,
                    format!("Failed to read zip entry: {}", e),
                )
                    .to_json()
            })?;
            let outpath = extract_path.join(file.mangled_name());

            if file.name().ends_with('/') {
                fs::create_dir_all(&outpath).map_err(|e| {
                    Error::new(
                        ErrorCode::InternalError,
                        format!("Failed to create directory '{}': {}", outpath.display(), e),
                    )
                        .to_json()
                })?;
            } else {
                if let Some(parent) = outpath.parent() {
                    if !parent.exists() {
                        fs::create_dir_all(parent).map_err(|e| {
                            Error::new(
                                ErrorCode::InternalError,
                                format!(
                                    "Failed to create parent directory '{}': {}",
                                    parent.display(),
                                    e
                                ),
                            )
                                .to_json()
                        })?;
                    }
                }
                let mut outfile = fs::File::create(&outpath).map_err(|e| {
                    Error::new(
                        ErrorCode::InternalError,
                        format!("Failed to create file {}': {}", outpath.display(), e),
                    )
                        .to_json()
                })?;
                std::io::copy(&mut file, &mut outfile).map_err(|e| {
                    Error::new(
                        ErrorCode::InternalError,
                        format!("Failed to write file '{}': {}", outpath.display(), e),
                    )
                        .to_json()
                })?;
            }
        }
    }

    Ok(())
}

#[cfg(test)]
mod tests_file_system_operation_commands {
    use super::*;
    use tempfile::tempdir;

    #[tokio::test]
    async fn open_file_test() {
        use std::io::Write;
        use tempfile::tempdir;

        // Create a temporary directory (automatically deleted when out of scope)
        let temp_dir = tempdir().expect("Failed to create temporary directory");

        // Create a test file in the temporary directory
        let mut test_path = temp_dir.path().to_path_buf();
        test_path.push("open_file_test.txt");

        // Write some content to the test file
        let mut test_file = fs::File::create(&test_path).expect("Failed to create test file");
        writeln!(test_file, "Hello, world!").expect("Failed to write to test file");

        // Ensure the file exists
        assert!(test_path.exists(), "Test file should exist before reading");

        // Open the file and read its contents
        let result = open_file(test_path.to_str().unwrap()).await;

        // Verify that the operation was successful
        assert!(result.is_ok(), "Failed to open file: {:?}", result);

        // Verify the file contents
        assert_eq!(
            result.unwrap(),
            "Hello, world!\n",
            "File contents do not match expected value"
        );
    }

    #[tokio::test]
<<<<<<< HEAD
    async fn failed_to_open_file_because_file_not_exists_test() {
        use tempfile::tempdir;

        // Create a temporary directory (automatically deleted when out of scope)
        let temp_dir = tempdir().expect("Failed to create temporary directory");

        // Create a test file in the temporary directory
        let mut test_path = temp_dir.path().to_path_buf();
        test_path.push("open_file_test.txt");

        // Open the file and read its contents
        let result = open_file(test_path.to_str().unwrap()).await;

        // Verify that the operation was successful
        assert!(
            result.is_err(),
            "Failed test (should throw an error): {:?}",
            result
        );
        assert!(
            result.clone().unwrap_err().contains("File does not exist"),
            "Error message does not match expected value"
        );

        assert!(
            result.clone().unwrap_err().contains("405"),
            "Error message does not match expected value"
        );

        assert!(
            result.unwrap_err().contains("ResourceNotFound"),
            "Error message does not match expected value"
        );
    }

    #[tokio::test]
    async fn failed_to_open_file_because_path_is_not_a_file_test() {
        use tempfile::tempdir;

        // Create a temporary directory (automatically deleted when out of scope)
        let temp_dir = tempdir().expect("Failed to create temporary directory");

        // Create a test file in the temporary directory
        let mut test_path = temp_dir.path().to_path_buf();
        test_path.push("open_file_test.txt");

        // Create the test file
        fs::File::create(&test_path).unwrap();

        // Ensure the file exists
        assert!(test_path.exists(), "Test file should exist before reading");

        // Open the file and read its contents
        let result = open_file(temp_dir.path().to_str().unwrap()).await;

        // Verify that the operation was successful
        assert!(
            result.is_err(),
            "Failed test (should throw an error): {:?}",
            result
        );

        assert!(
            result.clone().unwrap_err().contains("Path is not a file"),
            "Error message does not match expected value"
        );

        assert!(
            result.clone().unwrap_err().contains("408"),
            "Error message does not match expected value"
        );

        assert!(
            result.unwrap_err().contains("InvalidInput"),
            "Error message does not match expected value"
        );
=======
    #[cfg(feature = "open-file-in-app")]
    async fn open_in_default_app_test() {
        use std::env;
        let current_dir = env::current_dir().expect("Failed to get current directory");

        let file_extensions = vec!["txt", "pdf", "mp4", "jpg", "png", "html"];

        for file_extension in file_extensions {
            let test_path = current_dir
                .join("assets")
                .join(format!("dummy.{}", file_extension));

            // Ensure the file exists
            assert!(test_path.exists(), "Test file should exist before opening");

            // Open the file in the default application
            let result = open_in_default_app(test_path.to_str().unwrap()).await;

            // Verify that the operation was successful
            assert!(
                result.is_ok(),
                "Failed to open file in default app: {:?}",
                result
            );
        }
>>>>>>> 4af2f369
    }

    #[tokio::test]
    async fn move_file_to_trash_test() {
        use tempfile::tempdir;

        // Create a temporary directory (automatically deleted when out of scope)
        let temp_dir = tempdir().expect("Failed to create temporary directory");

        // Create a test file in the temporary directory
        let mut test_path = temp_dir.path().to_path_buf();
        test_path.push("move_to_trash_test.txt");

        // Create the test file
        fs::File::create(&test_path).unwrap();

        // Ensure the file exists
        assert!(test_path.exists(), "Test file should exist before deletion");

        eprintln!("Test file exists: {:?}", test_path);

        // Move the file to the trash
        let result = move_to_trash(test_path.to_str().unwrap()).await;

        // Verify that the operation was successful
        assert!(result.is_ok(), "Failed to move file to trash: {:?}", result);

        // Verify that the file no longer exists at the original path
        assert!(
            !test_path.exists(),
            "File should no longer exist at the original path"
        );

        // No manual cleanup needed, as the temporary directory is automatically deleted
    }

    #[tokio::test]
    async fn failed_move_to_trash_because_invalid_resource_test() {
        use tempfile::tempdir;

        // Create a temporary directory (automatically deleted when out of scope)
        let temp_dir = tempdir().expect("Failed to create temporary directory");

        // Create a test file in the temporary directory
        let mut invalid_test_path = temp_dir.path().to_path_buf();
        invalid_test_path.push("move_to_trash_test.txt");

        // Ensure the file does not exist
        assert!(
            !invalid_test_path.exists(),
            "Test file should not exist before deletion"
        );

        eprintln!("Test file exists: {:?}", invalid_test_path);

        // Move the file to the trash
        let result = move_to_trash(invalid_test_path.to_str().unwrap()).await;

        // Verify that the operation was successful
        assert!(
            result.is_err(),
            "Failed test (should throw an error): {:?}",
            result
        );
        
        assert!(
            result
                .clone()
                .unwrap_err()
                .contains("Failed to move file or directory to trash"),
            "Error message does not match expected value"
        );

        assert!(
            result.clone().unwrap_err().contains("500"),
            "Error message does not match expected value"
        );

        assert!(
            result.unwrap_err().contains("InternalError"),
            "Error message does not match expected value"
        );
    }

    #[tokio::test]
    async fn create_file_test() {
        use tempfile::tempdir;

        // Create a temporary directory (automatically deleted when out of scope)
        let temp_dir = tempdir().expect("Failed to create temporary directory");

        // Create a test file path in the temporary directory
        let test_path = temp_dir.path().join("create_file_test.txt");

        // Call the function to create the file
        let result = create_file(temp_dir.path().to_str().unwrap(), "create_file_test.txt").await;

        // Verify that the operation was successful
        assert!(result.is_ok(), "Failed to create file: {:?}", result);

        // Verify that the file exists at the specified pat´ßp0
        assert!(test_path.exists(), "File should exist after creation");
    }
    #[tokio::test]
    async fn failed_to_create_file_because_directory_does_not_exist_test() {
        use tempfile::tempdir;

        // Create a temporary directory (automatically deleted when out of scope)
        let temp_dir = tempdir().expect("Failed to create temporary directory");

        // Create a test file path in the temporary directory
        let test_path = temp_dir.path().join("missing_dir");

        // Call the function to create the file
        let result = create_file(test_path.to_str().unwrap(), "create_file_test.txt").await;

        // Verify that the operation was successful
        assert!(
            result.is_err(),
            "Failed test (should throw an error): {:?}",
            result
        );
        
        assert!(
            result
                .clone()
                .unwrap_err()
                .contains("Directory does not exist"),
            "Error message does not match expected value"
        );

        assert!(
            result.clone().unwrap_err().contains("405"),
            "Error message does not match expected value"
        );

        assert!(
            result.unwrap_err().contains("ResourceNotFound"),
            "Error message does not match expected value"
        );
    }

    #[tokio::test]
    async fn failed_to_create_file_because_path_is_no_directory_test() {
        use tempfile::tempdir;

        // Create a temporary directory (automatically deleted when out of scope)
        let temp_dir = tempdir().expect("Failed to create temporary directory");

        let test_path = temp_dir.path().join("not_a_folder.txt");
        fs::File::create(&test_path).unwrap();

        // Call the function to create the file
        let result = create_file(test_path.to_str().unwrap(), "create_file_test.txt").await;

        // Verify that the operation was successful
        assert!(
            result.is_err(),
            "Failed test (should throw an error): {:?}",
            result
        );
        
        assert!(
            result.clone().unwrap_err().contains("Path is no directory"),
            "Error message does not match expected value"
        );

        assert!(
            result.clone().unwrap_err().contains("408"),
            "Error message does not match expected value"
        );

        assert!(
            result.unwrap_err().contains("InvalidInput"),
            "Error message does not match expected value"
        );
    }


    #[tokio::test]
    async fn create_directory_test() {
        use tempfile::tempdir;

        // Create a temporary directory (automatically deleted when out of scope)
        let temp_dir = tempdir().expect("Failed to create temporary directory");

        // Create a test directory path in the temporary directory
        let test_path = temp_dir.path().join("create_directory_test");

        // Call the function to create the directory
        let result =
            create_directory(temp_dir.path().to_str().unwrap(), "create_directory_test").await;

        // Verify that the operation was successful
        assert!(result.is_ok(), "Failed to create directory: {:?}", result);

        // Verify that the directory exists at the specified path
        assert!(test_path.exists(), "Directory should exist after creation");
    }

    #[tokio::test]
    async fn failed_to_create_directory_because_parent_directory_does_not_exist_test() {
        use tempfile::tempdir;

        // Create a temporary directory (automatically deleted when out of scope)
        let temp_dir = tempdir().expect("Failed to create temporary directory");

        // Create a test directory path in the temporary directory
        let test_path = temp_dir.path().join("missing_dir");

        // Call the function to create the directory
        let result = create_directory(
            test_path.join("not_a_parent_directory").to_str().unwrap(),
            "create_directory_test",
        )
            .await;

        // Verify that the operation was successful
        assert!(
            result.is_err(),
            "Failed test (should throw an error): {:?}",
            result
        );
        
        assert!(
            result
                .clone()
                .unwrap_err()
                .contains("Parent directory does not exist"),
            "Error message does not match expected value"
        );

        assert!(
            result.clone().unwrap_err().contains("405"),
            "Error message does not match expected value"
        );

        assert!(
            result.unwrap_err().contains("ResourceNotFound"),
            "Error message does not match expected value"
        );
    }

    #[tokio::test]
    async fn open_directory_test() {
        use std::io::Write;
        use tempfile::tempdir;

        // Create a temporary directory (automatically deleted when out of scope)
        let temp_dir = tempdir().expect("Failed to create temporary directory");
        println!("Temporary directory created: {:?}", temp_dir.path());

        // Create a subdirectory
        let sub_dir_path = temp_dir.path().join("subdir");
        fs::create_dir(&sub_dir_path).expect("Failed to create subdirectory");
        println!("Temporary subdirectory created: {:?}", sub_dir_path);

        // Create files in the root directory
        let file1_path = temp_dir.path().join("file1.txt");
        let mut file1 = fs::File::create(&file1_path).expect("Failed to create file1");
        writeln!(file1, "File 1 content").expect("Failed to write to file1");
        println!("File 1 created: {:?}", file1_path);

        let file2_path = temp_dir.path().join("file2.txt");
        let mut file2 = fs::File::create(&file2_path).expect("Failed to create file2");
        writeln!(file2, "File 2 content").expect("Failed to write to file2");
        println!("File 2 created: {:?}", file2_path);

        // Create files in the subdirectory
        let sub_file1_path = sub_dir_path.join("sub_file1.txt");
        let mut sub_file1 = fs::File::create(&sub_file1_path).expect("Failed to create sub_file1");
        writeln!(sub_file1, "Sub File 1 content").expect("Failed to write to sub_file1");
        println!("Sub File 1 created: {:?}", sub_file1_path);

        let sub_file2_path = sub_dir_path.join("sub_file2.txt");
        let mut sub_file2 = fs::File::create(&sub_file2_path).expect("Failed to create sub_file2");
        writeln!(sub_file2, "Sub File 2 content").expect("Failed to write to sub_file2");
        println!("Sub File 2 created: {:?}", sub_file2_path);

        // Call the open_directory function
        let result = open_directory(temp_dir.path().to_str().unwrap().to_string()).await;

        // Verify that the operation was successful
        assert!(result.is_ok(), "Failed to open directory: {:?}", result);

        let entries = result.unwrap();
        let entries: Entries = serde_json::from_str(&entries).expect("Failed to parse JSON");

        // Verify directories
        assert_eq!(entries.directories.len(), 1, "Expected 1 subdirectory");
        assert_eq!(
            entries.directories[0].name, "subdir",
            "Subdirectory name does not match"
        );

        // Verify files in the root directory
        assert_eq!(
            entries.files.len(),
            2,
            "Expected 2 files in the root directory"
        );
        let file_names: Vec<String> = entries.files.iter().map(|f| f.name.clone()).collect();
        assert!(
            file_names.contains(&"file1.txt".to_string()),
            "file1.txt not found"
        );
        assert!(
            file_names.contains(&"file2.txt".to_string()),
            "file2.txt not found"
        );

        // Verify subdirectory contents
        let subdir_result = open_directory(sub_dir_path.to_str().unwrap().to_string()).await;
        assert!(
            subdir_result.is_ok(),
            "Failed to open subdirectory: {:?}",
            subdir_result
        );

        let subdir_entries = subdir_result.unwrap();
        let subdir_entries: Entries =
            serde_json::from_str(&subdir_entries).expect("Failed to parse JSON");
        assert_eq!(
            subdir_entries.files.len(),
            2,
            "Expected 2 files in the subdirectory"
        );
        let sub_file_names: Vec<String> = subdir_entries
            .files
            .iter()
            .map(|f| f.name.clone())
            .collect();
        assert!(
            sub_file_names.contains(&"sub_file1.txt".to_string()),
            "sub_file1.txt not found"
        );
        assert!(
            sub_file_names.contains(&"sub_file2.txt".to_string()),
            "sub_file2.txt not found"
        );
    }

    #[tokio::test]
    async fn failed_to_open_directory_because_directory_does_not_exist_test() {
        use super::*;
        use tempfile::tempdir;
        // Create a temporary directory (automatically deleted when out of scope)
        let temp_dir = tempdir().expect("Failed to create temporary directory");

        // Create a test file in the temporary directory
        let mut test_path = temp_dir.path().to_path_buf();
        test_path.push("open_directory_test.txt");

        // Open the file and read its contents
        let result = open_directory(test_path.to_str().unwrap().to_string()).await;

        // Verify that the operation was successful
        assert!(
            result.is_err(),
            "Failed test (should throw an error): {:?}",
            result
        );
        
        assert!(
            result
                .clone()
                .unwrap_err()
                .contains("Directory does not exist"),
            "Error message does not match expected value"
        );

        assert!(
            result.clone().unwrap_err().contains("405"),
            "Error message does not match expected value"
        );

        assert!(
            result.unwrap_err().contains("ResourceNotFound"),
            "Error message does not match expected value"
        );
    }

    #[tokio::test]
    async fn failed_to_open_directory_because_path_is_not_a_directory_test() {
        use tempfile::tempdir;

        // Create a temporary directory (automatically deleted when out of scope)
        let temp_dir = tempdir().expect("Failed to create temporary directory");

        // Create a test file in the temporary directory
        let mut test_path = temp_dir.path().to_path_buf();
        test_path.push("open_directory_test.txt");

        // Create the test file
        fs::File::create(&test_path).unwrap();

        // Ensure the file exists
        assert!(test_path.exists(), "Test file should exist before reading");

        // Open the file and read its contents
        let result = open_directory(test_path.to_str().unwrap().to_string()).await;

        // Verify that the operation was successful
        assert!(
            result.is_err(),
            "Failed test (should throw an error): {:?}",
            result
        );

        assert!(
            result
                .clone()
                .unwrap_err()
                .contains("Path is not a directory"),
            "Error message does not match expected value"
        );

        assert!(
            result.clone().unwrap_err().contains("408"),
            "Error message does not match expected value"
        );

        assert!(
            result.unwrap_err().contains("InvalidInput"),
            "Error message does not match expected value"
        );
    }

    #[tokio::test]
    async fn rename_file_test() {
        use tempfile::tempdir;

        // Create a temporary directory (automatically deleted when out of scope)
        let temp_dir = tempdir().expect("Failed to create temporary directory");

        // Create a test file in the temporary directory
        let mut test_path = temp_dir.path().to_path_buf();
        test_path.push("rename_file_test.txt");

        // Create the test file
        fs::File::create(&test_path).unwrap();

        // Ensure the file exists
        assert!(test_path.exists(), "Test file should exist before renaming");

        // Rename the file
        let new_name = "renamed_file.txt";
        let new_path = temp_dir.path().join(new_name);
        let result = rename(test_path.to_str().unwrap(), new_path.to_str().unwrap()).await;

        // Verify that the operation was successful
        assert!(result.is_ok(), "Failed to rename file: {:?}", result);

        // Verify that the file exists at the new path
        assert!(new_path.exists(), "File should exist at the new path");
    }

    #[tokio::test]
    async fn failed_to_rename_because_file_does_not_exist_test() {
        use tempfile::tempdir;

        // Create a temporary directory (automatically deleted when out of scope)
        let temp_dir = tempdir().expect("Failed to create temporary directory");

        // Create a test file in the temporary directory
        let mut test_path = temp_dir.path().to_path_buf();
        test_path.push("rename_file_test.txt");

        // Rename the file
        let new_name = "renamed_file.txt";
        let new_path = temp_dir.path().join(new_name);
        let result = rename(test_path.to_str().unwrap(), new_path.to_str().unwrap()).await;

        // Verify that the operation was successful
        assert!(
            result.is_err(),
            "Failed test (should throw an error): {:?}",
            result
        );
        
        assert!(
            result.clone().unwrap_err().contains("File does not exist"),
            "Error message does not match expected value"
        );
        
        assert!(
            result.clone().unwrap_err().contains("405"),
            "Error message does not match expected value"
        );

        assert!(
            result.unwrap_err().contains("ResourceNotFound"),
            "Error message does not match expected value"
        );
    }

    #[tokio::test]
    async fn failed_to_rename_because_new_path_already_exists_test() {
        use tempfile::tempdir;

        // Create a temporary directory (automatically deleted when out of scope)
        let temp_dir = tempdir().expect("Failed to create temporary directory");

        // Create a test file in the temporary directory
        let mut test_path = temp_dir.path().to_path_buf();
        test_path.push("rename_file_test.txt");

        // Create the test file
        fs::File::create(&test_path).unwrap();

        // Ensure the file exists
        assert!(test_path.exists(), "Test file should exist before renaming");

        // Rename the file
        let new_name = "renamed_file.txt";
        let new_path = temp_dir.path().join(new_name);
        fs::File::create(&new_path).unwrap(); // Create the new path to simulate conflict

        let result = rename(test_path.to_str().unwrap(), new_path.to_str().unwrap()).await;

        // Verify that the operation was successful
        assert!(
            result.is_err(),
            "Failed test (should throw an error): {:?}",
            result
        );
        
        assert!(
            result
                .clone()
                .unwrap_err()
                .contains("New path already exists"),
            "Error message does not match expected value"
        );

        assert!(
            result.clone().unwrap_err().contains("409"),
            "Error message does not match expected value"
        );

        assert!(
            result.unwrap_err().contains("ResourceAlreadyExists"),
            "Error message does not match expected value"
        );
    }

    #[tokio::test]
    async fn rename_directory_test() {
        use tempfile::tempdir;

        // Create a temporary directory (automatically deleted when out of scope)
        let temp_dir = tempdir().expect("Failed to create temporary directory");

        // Create a test directory in the temporary directory
        let mut test_path = temp_dir.path().to_path_buf();
        test_path.push("rename_directory_test");

        // Create the test directory
        fs::create_dir(&test_path).unwrap();

        // Ensure the directory exists
        assert!(
            test_path.exists(),
            "Test directory should exist before renaming"
        );

        // Rename the directory
        let new_name = "renamed_directory";
        let new_path = temp_dir.path().join(new_name);
        let result = rename(test_path.to_str().unwrap(), new_path.to_str().unwrap()).await;

        // Verify that the operation was successful
        assert!(result.is_ok(), "Failed to rename directory: {:?}", result);

        // Verify that the directory exists at the new path
        assert!(new_path.exists(), "Directory should exist at the new path");
    }

    #[tokio::test]
    async fn copy_file_test() {
        use tempfile::tempdir;

        // Create a temporary directory (automatically deleted when out of scope)
        let temp_dir = tempdir().expect("Failed to create temporary directory");

        // Create a test file in the temporary directory
        let mut test_path = temp_dir.path().to_path_buf();
        test_path.push("copy_file_test.txt");

        // Create the test file
        fs::File::create(&test_path).unwrap();

        // Ensure the file exists
        assert!(test_path.exists(), "Test file should exist before copying");

        // Copy the file
        let new_name = "copied_file.txt";
        let new_path = temp_dir.path().join(new_name);
        let result =
            copy_file_or_dir(test_path.to_str().unwrap(), new_path.to_str().unwrap()).await;

        // Verify that the operation was successful
        assert!(result.is_ok(), "Failed to copy file: {:?}", result);

        // Verify that the copied file exists at the new path
        assert!(
            new_path.exists(),
            "Copied file should exist at the new path"
        );

        // Verify the old file still exists
        assert!(test_path.exists(), "Original file should still exist");
    }

    #[tokio::test]
    async fn copy_directory_test() {
        use std::io::Write;
        use tempfile::tempdir;

        // Create a temporary directory (automatically deleted when out of scope)
        let temp_dir = tempdir().expect("Failed to create temporary directory");

        // Create a test directory in the temporary directory
        let test_path = temp_dir.path().join("copy_directory_test");
        fs::create_dir(&test_path).unwrap();

        // Create a file in the test directory
        let file_in_dir_path = test_path.join("file_in_dir.txt");
        let mut file_in_dir =
            fs::File::create(&file_in_dir_path).expect("Failed to create file in directory");
        writeln!(file_in_dir, "Content of file in directory").expect("Failed to write to file");

        // Create a subdirectory
        let subdir_path = test_path.join("subdir");
        fs::create_dir(&subdir_path).unwrap();

        // Create a file in the subdirectory
        let file_in_subdir_path = subdir_path.join("file_in_subdir.txt");
        let mut file_in_subdir =
            fs::File::create(&file_in_subdir_path).expect("Failed to create file in subdirectory");
        writeln!(file_in_subdir, "Content of file in subdirectory")
            .expect("Failed to write to file");

        // Ensure the directory structure exists
        assert!(
            test_path.exists(),
            "Test directory should exist before copying"
        );
        assert!(
            file_in_dir_path.exists(),
            "File in directory should exist before copying"
        );
        assert!(
            subdir_path.exists(),
            "Subdirectory should exist before copying"
        );
        assert!(
            file_in_subdir_path.exists(),
            "File in subdirectory should exist before copying"
        );

        // Copy the directory
        let copied_dir_name = "copied_directory";
        let copied_dir_path = temp_dir.path().join(copied_dir_name);
        let result = copy_file_or_dir(
            test_path.to_str().unwrap(),
            copied_dir_path.to_str().unwrap(),
        )
            .await;

        // Verify that the operation was successful
        assert!(result.is_ok(), "Failed to copy directory: {:?}", result);

        // Verify that the copied directory exists
        assert!(copied_dir_path.exists(), "Copied directory should exist");

        // Verify that the file in the copied directory exists
        let copied_file_in_dir_path = copied_dir_path.join("file_in_dir.txt");
        assert!(
            copied_file_in_dir_path.exists(),
            "Copied file in directory should exist"
        );

        // Verify that the subdirectory in the copied directory exists
        let copied_subdir_path = copied_dir_path.join("subdir");
        assert!(
            copied_subdir_path.exists(),
            "Copied subdirectory should exist"
        );

        // Verify that the file in the copied subdirectory exists
        let copied_file_in_subdir_path = copied_subdir_path.join("file_in_subdir.txt");
        assert!(
            copied_file_in_subdir_path.exists(),
            "Copied file in subdirectory should exist"
        );

        // Verify the original directory structure still exists
        assert!(test_path.exists(), "Original directory should still exist");
        assert!(
            file_in_dir_path.exists(),
            "Original file in directory should still exist"
        );
        assert!(
            subdir_path.exists(),
            "Original subdirectory should still exist"
        );
        assert!(
            file_in_subdir_path.exists(),
            "Original file in subdirectory should still exist"
        );
    }

    #[tokio::test]
    async fn failed_to_copy_file_or_dir_because_source_path_does_not_exist_test() {
        use tempfile::tempdir;

        // Create a temporary directory (automatically deleted when out of scope)
        let temp_dir = tempdir().expect("Failed to create temporary directory");

        // Create a test file in the temporary directory
        let mut test_path = temp_dir.path().to_path_buf();
        test_path.push("copy_file_test.txt");

        // Copy the file to a non-existing path
        let new_name = "copy_file_test.txt";
        let new_path = temp_dir.path().join(new_name);

        let result =
            copy_file_or_dir(test_path.to_str().unwrap(), new_path.to_str().unwrap()).await;

        // Verify that the operation was successful
        assert!(
            result.is_err(),
            "Failed test (should throw an error): {:?}",
            result
        );
        
        assert!(
            result
                .clone()
                .unwrap_err()
                .contains("Source path does not exist"),
            "Error message does not match expected value"
        );

        assert!(
            result.clone().unwrap_err().contains("408"),
            "Error message does not match expected value"
        );

        assert!(
            result.unwrap_err().contains("InvalidInput"),
            "Error message does not match expected value"
        );
    }
    #[tokio::test]
    async fn failed_to_copy_file_or_dir_because_destination_path_already_exists_test() {
        use tempfile::tempdir;

        // Create a temporary directory (automatically deleted when out of scope)
        let temp_dir = tempdir().expect("Failed to create temporary directory");

        // Create a test file in the temporary directory
        let mut test_path = temp_dir.path().to_path_buf();
        test_path.push("copy_file_test.txt");

        // Create the test file
        fs::File::create(&test_path).unwrap();

        // Ensure the file exists
        assert!(test_path.exists(), "Test file should exist before copying");

        // Copy the file to an existing path
        let new_name = "copy_file_test.txt";
        let new_path = temp_dir.path().join(new_name);
        fs::File::create(&new_path).unwrap(); // Create the new path to simulate conflict

        let result =
            copy_file_or_dir(test_path.to_str().unwrap(), new_path.to_str().unwrap()).await;

        // Verify that the operation was successful
        assert!(
            result.is_err(),
            "Failed test (should throw an error): {:?}",
            result
        );
        
        assert!(
            result
                .clone()
                .unwrap_err()
                .contains("Destination path already exists"),
            "Error message does not match expected value"
        );

        assert!(
            result.clone().unwrap_err().contains("409"),
            "Error message does not match expected value"
        );

        assert!(
            result.unwrap_err().contains("ResourceAlreadyExists"),
            "Error message does not match expected value"
        );
    }

    #[tokio::test]
    async fn zip_single_file_test() {
        let temp_dir = tempdir().expect("Failed to create temporary directory");
        let test_file_path = temp_dir.path().join("test_file.txt");

        // Create and write to test file
        fs::write(&test_file_path, "Test content").expect("Failed to write test file");
        assert!(
            test_file_path.exists(),
            "Test file should exist before zipping"
        );

        // Zip the file
        let result = zip(vec![test_file_path.to_str().unwrap().to_string()], None).await;
        assert!(result.is_ok(), "Failed to zip file: {:?}", result);

        // Check if zip file was created
        let zip_path = test_file_path.with_extension("zip");
        assert!(zip_path.exists(), "Zip file should exist after operation");

        // Verify zip contents
        let zip_file = fs::File::open(&zip_path).expect("Failed to open zip file");
        let mut archive = zip::ZipArchive::new(zip_file).expect("Failed to read zip archive");
        assert_eq!(archive.len(), 1, "Zip should contain exactly one file");

        let file = archive.by_index(0).expect("Failed to read file from zip");
        assert_eq!(file.name(), "test_file.txt", "Incorrect filename in zip");
    }

    #[tokio::test]
    async fn failed_to_zip_because_no_source_paths_provided_test() {
        let result = zip(vec![], None).await;
        
        assert!(
            result.is_err(),
            "Failed test (should throw an error): {:?}",
            result
        );
        
        assert!(
            result
                .clone()
                .unwrap_err()
                .contains("No source paths provided"),
            "Error message does not match expected value"
        );

        assert!(
            result.clone().unwrap_err().contains("408"),
            "Error message does not match expected value"
        );

        assert!(
            result.unwrap_err().contains("InvalidInput"),
            "Error message does not match expected value"
        );
    }

    #[tokio::test]
    async fn failed_to_zip_because_destination_path_required_for_multiple_sources_test() {
        let temp_dir = tempdir().expect("Failed to create temporary directory");

        // Create test files
        let file1_path = temp_dir.path().join("file1.txt");
        let file2_path = temp_dir.path().join("file2.txt");
        fs::write(&file1_path, "Content 1").expect("Failed to write file1");
        fs::write(&file2_path, "Content 2").expect("Failed to write file2");

        // Zip multiple files without specifying destination
        let result = zip(
            vec![
                file1_path.to_str().unwrap().to_string(),
                file2_path.to_str().unwrap().to_string(),
            ],
            None,
        )
            .await;

        assert!(
            result.is_err(),
            "Failed test (should throw an error): {:?}",
            result
        );
        assert!(
            result
                .clone()
                .unwrap_err()
                .contains("Destination path required for multiple sources"),
            "Error message does not match expected value"
        );

        assert!(
            result.clone().unwrap_err().contains("408"),
            "Error message does not match expected value"
        );

        assert!(
            result.unwrap_err().contains("InvalidInput"),
            "Error message does not match expected value"
        );
    }

    #[tokio::test]
    async fn failed_to_zip_because_source_path_does_not_exist_test() {
        let temp_dir = tempdir().expect("Failed to create temporary directory");

        let result_zip = Some(temp_dir.path().join("result.zip").to_str().unwrap().to_string());

        // Create a test file
        let test_file_path = temp_dir.path().join("test_file.txt");
        fs::write(&test_file_path, "Test content").expect("Failed to write test file");

        // Attempt to zip a non-existing file
        let non_existing_file_path = temp_dir.path().join("non_existing_file.txt");
        let result = zip(
            vec![
                test_file_path.to_str().unwrap().to_string(),
                non_existing_file_path.to_str().unwrap().to_string(),
            ],
            result_zip,
        )
            .await;

        assert!(
            result.is_err(),
            "Failed test (should throw an error): {:?}",
            result
        );
        
        assert!(
            result
                .clone()
                .unwrap_err()
                .contains("Source path does not exist"),
            "Error message does not match expected value"
        );

        assert!(
            result.clone().unwrap_err().contains("405"),
            "Error message does not match expected value"
        );

        assert!(
            result.unwrap_err().contains("ResourceNotFound"),
            "Error message does not match expected value"
        );
    }

    #[tokio::test]
    async fn unzip_single_file_test() {
        let temp_dir = tempdir().expect("Failed to create temporary directory");

        // Create a test zip file
        let zip_path = temp_dir.path().join("test.zip");
        let mut zip = zip::ZipWriter::new(fs::File::create(&zip_path).unwrap());

        zip.start_file::<_, ()>("test.txt", FileOptions::default())
            .unwrap();
        zip.write_all(b"Hello, World!").unwrap();
        zip.finish().unwrap();

        // Test extraction without specifying destination
        let result = unzip(vec![zip_path.to_str().unwrap().to_string()], None).await;

        assert!(result.is_ok(), "Failed to extract zip: {:?}", result);

        // Verify extracted contents
        let extract_path = zip_path.with_extension("");
        let test_file = extract_path.join("test.txt");

        assert!(test_file.exists(), "Extracted test.txt should exist");
        assert_eq!(
            fs::read_to_string(test_file).unwrap(),
            "Hello, World!",
            "Extracted content should match"
        );
    }

    #[tokio::test]
    async fn failed_to_unzip_because_no_zip_files_provided_test() {
        let result = unzip(vec![], None).await;
        
        assert!(
            result.is_err(),
            "Failed test (should throw an error): {:?}",
            result
        );
        
        assert!(
            result
                .clone()
                .unwrap_err()
                .contains("No zip files provided"),
            "Error message does not match expected value"
        );

        assert!(
            result.clone().unwrap_err().contains("408"),
            "Error message does not match expected value"
        );

        assert!(
            result.unwrap_err().contains("InvalidInput"),
            "Error message does not match expected value"
        );
    }

    #[tokio::test]
    async fn failed_to_unzip_because_zip_file_does_not_exist_test() {
        let temp_dir = tempdir().expect("Failed to create temporary directory");

        // Create a test zip file
        let zip_path = temp_dir.path().join("non_existing.zip");

        // Test extraction of a non-existing zip file
        let result = unzip(vec![zip_path.to_str().unwrap().to_string()], None).await;

        assert!(
            result.is_err(),
            "Failed test (should throw an error): {:?}",
            result
        );
        
        assert!(
            result
                .clone()
                .unwrap_err()
                .contains("Zip file does not exist"),
            "Error message does not match expected value"
        );

        assert!(
            result.clone().unwrap_err().contains("405"),
            "Error message does not match expected value"
        );

        assert!(
            result.unwrap_err().contains("ResourceNotFound"),
            "Error message does not match expected value"
        );
    }

    #[tokio::test]
    async fn failed_to_unzip_because_destination_path_required_for_multiple_zip_files_test() {
        let temp_dir = tempdir().expect("Failed to create temporary directory");

        // Create test zip files
        let zip1_path = temp_dir.path().join("test1.zip");
        let zip2_path = temp_dir.path().join("test2.zip");

        // Create content for first zip
        let mut zip1 = zip::ZipWriter::new(fs::File::create(&zip1_path).unwrap());
        zip1.start_file::<_, ()>("file1.txt", FileOptions::default())
            .unwrap();
        zip1.write_all(b"Content 1").unwrap();
        zip1.finish().unwrap();

        // Create content for second zip
        let mut zip2 = zip::ZipWriter::new(fs::File::create(&zip2_path).unwrap());
        zip2.start_file::<_, ()>("file2.txt", FileOptions::default())
            .unwrap();
        zip2.write_all(b"Content 2").unwrap();
        zip2.finish().unwrap();

        // Test extraction of multiple zips without specifying destination
        let result = unzip(
            vec![
                zip1_path.to_str().unwrap().to_string(),
                zip2_path.to_str().unwrap().to_string(),
            ],
            None,
        )
            .await;

        assert!(
            result.is_err(),
            "Failed test (should throw an error): {:?}",
            result
        );
        
        assert!(
            result
                .clone()
                .unwrap_err()
                .contains("Destination path required for multiple zip files"),
            "Error message does not match expected value"
        );

        assert!(
            result.clone().unwrap_err().contains("408"),
            "Error message does not match expected value"
        );

        assert!(
            result.unwrap_err().contains("InvalidInput"),
            "Error message does not match expected value"
        );
    }
<<<<<<< HEAD

    #[tokio::test]
    async fn failed_to_unzip_because_failed_to_create_extraction_directory_test() {
        let temp_dir = tempdir().expect("Failed to create temporary directory");

        // Create a test zip file
        let zip_path = temp_dir.path().join("test.zip");
        let mut zip = zip::ZipWriter::new(fs::File::create(&zip_path).unwrap());

        zip.start_file::<_, ()>("test.txt", FileOptions::default())
            .unwrap();
        zip.write_all(b"Hello, World!").unwrap();
        zip.finish().unwrap();

        // Attempt to unzip to an invalid destination path
        let invalid_dest = "/invalid/path/extracted";
        let result = unzip(
            vec![zip_path.to_str().unwrap().to_string()],
            Some(invalid_dest.to_string()),
        )
            .await;

        assert!(
            result.is_err(),
            "Failed test (should throw an error): {:?}",
            result
        );
        
        assert!(
            result
                .clone()
                .unwrap_err()
                .contains("Failed to create extraction directory"),
            "Error message does not match expected value"
        );

        assert!(
            result.clone().unwrap_err().contains("500"),
            "Error message does not match expected value"
        );

        assert!(
            result.unwrap_err().contains("InternalError"),
            "Error message does not match expected value"
        );
    }
}    
=======
}
>>>>>>> 4af2f369
<|MERGE_RESOLUTION|>--- conflicted
+++ resolved
@@ -555,16 +555,11 @@
     destination_path: Option<String>,
 ) -> Result<(), String> {
     if source_paths.is_empty() {
-<<<<<<< HEAD
         return Err(Error::new(
             ErrorCode::InvalidInput,
             "No source paths provided".to_string(),
         )
             .to_json());
-=======
-        log_error!("No source paths provided");
-        return Err("No source paths provided".to_string());
->>>>>>> 4af2f369
     }
 
     // If single source and no destination, use source name with .zip
@@ -581,7 +576,6 @@
     };
 
     // Create zip file
-<<<<<<< HEAD
     let zip_file = fs::File::create(&zip_path).map_err(|e| {
         Error::new(
             ErrorCode::InternalError,
@@ -589,14 +583,6 @@
         )
             .to_json()
     })?;
-=======
-    let zip_file =
-        fs::File::create(&zip_path).map_err(|e| {
-            let err_msg = format!("Failed to create zip file: {}", e);
-            log_error!(&err_msg);
-            err_msg
-        })?;
->>>>>>> 4af2f369
 
     let mut zip = ZipWriter::new(zip_file);
     let options: FileOptions<()> = FileOptions::default()
@@ -607,16 +593,11 @@
     for source_path in source_paths {
         let source = Path::new(&source_path);
         if !source.exists() {
-<<<<<<< HEAD
             return Err(Error::new(
                 ErrorCode::ResourceNotFound,
                 format!("Source path does not exist: {}", source_path),
             )
                 .to_json());
-=======
-            log_error!(&format!("Source path does not exist: {}", source_path));
-            return Err(format!("Source path does not exist: {}", source_path));
->>>>>>> 4af2f369
         }
 
         let base_name = source
@@ -626,37 +607,6 @@
             .ok_or_else(|| "Invalid characters in source name".to_string())?;
 
         if source.is_file() {
-<<<<<<< HEAD
-            zip.start_file(base_name, options).map_err(|e| {
-                Error::new(
-                    ErrorCode::InternalError,
-                    format!("Error adding file to zip: {}", e),
-                )
-                    .to_json()
-            })?;
-            let content = fs::read(source).map_err(|e| {
-                Error::new(
-                    ErrorCode::InternalError,
-                    format!("Error reading file: {}", e),
-                )
-                    .to_json()
-            })?;
-            zip.write_all(&content).map_err(|e| {
-                Error::new(
-                    ErrorCode::InternalError,
-                    format!("Error writing to zip: {}", e),
-                )
-                    .to_json()
-            })?;
-        } else if source.is_dir() {
-            for entry in walkdir::WalkDir::new(source) {
-                let entry = entry.map_err(|e| {
-                    Error::new(
-                        ErrorCode::InternalError,
-                        format!("Error reading directory: {}", e),
-                    )
-                        .to_json()
-=======
             zip.start_file(base_name, options)
                 .map_err(|e| {
                     let err_msg = format!("Error adding file to zip: {}", e);
@@ -680,7 +630,6 @@
                     let err_msg = format!("Error reading directory: {}", e);
                     log_error!(&err_msg);
                     err_msg
->>>>>>> 4af2f369
                 })?;
                 let path = entry.path();
 
@@ -917,84 +866,6 @@
     }
 
     #[tokio::test]
-<<<<<<< HEAD
-    async fn failed_to_open_file_because_file_not_exists_test() {
-        use tempfile::tempdir;
-
-        // Create a temporary directory (automatically deleted when out of scope)
-        let temp_dir = tempdir().expect("Failed to create temporary directory");
-
-        // Create a test file in the temporary directory
-        let mut test_path = temp_dir.path().to_path_buf();
-        test_path.push("open_file_test.txt");
-
-        // Open the file and read its contents
-        let result = open_file(test_path.to_str().unwrap()).await;
-
-        // Verify that the operation was successful
-        assert!(
-            result.is_err(),
-            "Failed test (should throw an error): {:?}",
-            result
-        );
-        assert!(
-            result.clone().unwrap_err().contains("File does not exist"),
-            "Error message does not match expected value"
-        );
-
-        assert!(
-            result.clone().unwrap_err().contains("405"),
-            "Error message does not match expected value"
-        );
-
-        assert!(
-            result.unwrap_err().contains("ResourceNotFound"),
-            "Error message does not match expected value"
-        );
-    }
-
-    #[tokio::test]
-    async fn failed_to_open_file_because_path_is_not_a_file_test() {
-        use tempfile::tempdir;
-
-        // Create a temporary directory (automatically deleted when out of scope)
-        let temp_dir = tempdir().expect("Failed to create temporary directory");
-
-        // Create a test file in the temporary directory
-        let mut test_path = temp_dir.path().to_path_buf();
-        test_path.push("open_file_test.txt");
-
-        // Create the test file
-        fs::File::create(&test_path).unwrap();
-
-        // Ensure the file exists
-        assert!(test_path.exists(), "Test file should exist before reading");
-
-        // Open the file and read its contents
-        let result = open_file(temp_dir.path().to_str().unwrap()).await;
-
-        // Verify that the operation was successful
-        assert!(
-            result.is_err(),
-            "Failed test (should throw an error): {:?}",
-            result
-        );
-
-        assert!(
-            result.clone().unwrap_err().contains("Path is not a file"),
-            "Error message does not match expected value"
-        );
-
-        assert!(
-            result.clone().unwrap_err().contains("408"),
-            "Error message does not match expected value"
-        );
-
-        assert!(
-            result.unwrap_err().contains("InvalidInput"),
-            "Error message does not match expected value"
-        );
-=======
     #[cfg(feature = "open-file-in-app")]
     async fn open_in_default_app_test() {
         use std::env;
@@ -1020,7 +891,85 @@
                 result
             );
         }
->>>>>>> 4af2f369
+    }
+
+    #[tokio::test]
+    async fn failed_to_open_file_because_file_not_exists_test() {
+        use tempfile::tempdir;
+
+        // Create a temporary directory (automatically deleted when out of scope)
+        let temp_dir = tempdir().expect("Failed to create temporary directory");
+
+        // Create a test file in the temporary directory
+        let mut test_path = temp_dir.path().to_path_buf();
+        test_path.push("open_file_test.txt");
+
+        // Open the file and read its contents
+        let result = open_file(test_path.to_str().unwrap()).await;
+
+        // Verify that the operation was successful
+        assert!(
+            result.is_err(),
+            "Failed test (should throw an error): {:?}",
+            result
+        );
+        assert!(
+            result.clone().unwrap_err().contains("File does not exist"),
+            "Error message does not match expected value"
+        );
+
+        assert!(
+            result.clone().unwrap_err().contains("405"),
+            "Error message does not match expected value"
+        );
+
+        assert!(
+            result.unwrap_err().contains("ResourceNotFound"),
+            "Error message does not match expected value"
+        );
+    }
+
+    #[tokio::test]
+    async fn failed_to_open_file_because_path_is_not_a_file_test() {
+        use tempfile::tempdir;
+
+        // Create a temporary directory (automatically deleted when out of scope)
+        let temp_dir = tempdir().expect("Failed to create temporary directory");
+
+        // Create a test file in the temporary directory
+        let mut test_path = temp_dir.path().to_path_buf();
+        test_path.push("open_file_test.txt");
+
+        // Create the test file
+        fs::File::create(&test_path).unwrap();
+
+        // Ensure the file exists
+        assert!(test_path.exists(), "Test file should exist before reading");
+
+        // Open the file and read its contents
+        let result = open_file(temp_dir.path().to_str().unwrap()).await;
+
+        // Verify that the operation was successful
+        assert!(
+            result.is_err(),
+            "Failed test (should throw an error): {:?}",
+            result
+        );
+
+        assert!(
+            result.clone().unwrap_err().contains("Path is not a file"),
+            "Error message does not match expected value"
+        );
+
+        assert!(
+            result.clone().unwrap_err().contains("408"),
+            "Error message does not match expected value"
+        );
+
+        assert!(
+            result.unwrap_err().contains("InvalidInput"),
+            "Error message does not match expected value"
+        );
     }
 
     #[tokio::test]
@@ -1085,7 +1034,7 @@
             "Failed test (should throw an error): {:?}",
             result
         );
-        
+
         assert!(
             result
                 .clone()
@@ -1143,7 +1092,7 @@
             "Failed test (should throw an error): {:?}",
             result
         );
-        
+
         assert!(
             result
                 .clone()
@@ -1182,7 +1131,7 @@
             "Failed test (should throw an error): {:?}",
             result
         );
-        
+
         assert!(
             result.clone().unwrap_err().contains("Path is no directory"),
             "Error message does not match expected value"
@@ -1244,7 +1193,7 @@
             "Failed test (should throw an error): {:?}",
             result
         );
-        
+
         assert!(
             result
                 .clone()
@@ -1383,7 +1332,7 @@
             "Failed test (should throw an error): {:?}",
             result
         );
-        
+
         assert!(
             result
                 .clone()
@@ -1500,12 +1449,12 @@
             "Failed test (should throw an error): {:?}",
             result
         );
-        
+
         assert!(
             result.clone().unwrap_err().contains("File does not exist"),
             "Error message does not match expected value"
         );
-        
+
         assert!(
             result.clone().unwrap_err().contains("405"),
             "Error message does not match expected value"
@@ -1547,7 +1496,7 @@
             "Failed test (should throw an error): {:?}",
             result
         );
-        
+
         assert!(
             result
                 .clone()
@@ -1758,7 +1707,7 @@
             "Failed test (should throw an error): {:?}",
             result
         );
-        
+
         assert!(
             result
                 .clone()
@@ -1808,7 +1757,7 @@
             "Failed test (should throw an error): {:?}",
             result
         );
-        
+
         assert!(
             result
                 .clone()
@@ -1860,13 +1809,13 @@
     #[tokio::test]
     async fn failed_to_zip_because_no_source_paths_provided_test() {
         let result = zip(vec![], None).await;
-        
+
         assert!(
             result.is_err(),
             "Failed test (should throw an error): {:?}",
             result
         );
-        
+
         assert!(
             result
                 .clone()
@@ -1956,7 +1905,7 @@
             "Failed test (should throw an error): {:?}",
             result
         );
-        
+
         assert!(
             result
                 .clone()
@@ -2009,13 +1958,13 @@
     #[tokio::test]
     async fn failed_to_unzip_because_no_zip_files_provided_test() {
         let result = unzip(vec![], None).await;
-        
+
         assert!(
             result.is_err(),
             "Failed test (should throw an error): {:?}",
             result
         );
-        
+
         assert!(
             result
                 .clone()
@@ -2050,7 +1999,7 @@
             "Failed test (should throw an error): {:?}",
             result
         );
-        
+
         assert!(
             result
                 .clone()
@@ -2107,7 +2056,7 @@
             "Failed test (should throw an error): {:?}",
             result
         );
-        
+
         assert!(
             result
                 .clone()
@@ -2126,7 +2075,6 @@
             "Error message does not match expected value"
         );
     }
-<<<<<<< HEAD
 
     #[tokio::test]
     async fn failed_to_unzip_because_failed_to_create_extraction_directory_test() {
@@ -2154,7 +2102,7 @@
             "Failed test (should throw an error): {:?}",
             result
         );
-        
+
         assert!(
             result
                 .clone()
@@ -2173,7 +2121,4 @@
             "Error message does not match expected value"
         );
     }
-}    
-=======
-}
->>>>>>> 4af2f369
+}