--- conflicted
+++ resolved
@@ -9,20 +9,7 @@
 mod logging;
 
 use tauri::ipc::Invoke;
-<<<<<<< HEAD
-use crate::commands::{
-    file_system_operation_commands,
-    meta_data_commands,
-    volume_operations_commands,
-    hash_commands,
-    settings_commands,
-    template_commands,
-    search_engine_commands,
-    command_exec_commands  // Add the command execution module
-};
-=======
 use crate::commands::{file_system_operation_commands, meta_data_commands, volume_operations_commands, hash_commands, settings_commands, template_commands, command_exec_commands, search_engine_commands};
->>>>>>> 8ac60804
 
 fn all_commands() -> fn(Invoke) -> bool {
     tauri::generate_handler![
@@ -65,7 +52,7 @@
         template_commands::add_template,
         template_commands::use_template,
         template_commands::remove_template,
-
+        
         // Autocomplete commands
         search_engine_commands::search,
         search_engine_commands::search_with_extension,
@@ -75,14 +62,8 @@
         search_engine_commands::remove_paths_recursive,
         search_engine_commands::clear_search_engine,
         search_engine_commands::get_search_engine_info,
-<<<<<<< HEAD
-=======
-
-
-
-        // Command execution commands
-        command_exec_commands::execute_command,
->>>>>>> 8ac60804
+        
+        
     ]
 }
 
