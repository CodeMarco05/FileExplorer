use crate::constants;
use crate::filesystem::models::LoggingState;
use serde::{Deserialize, Serialize};
use serde_json::Value;
use std::fs::File;
use std::io;
use std::io::{Error, Write};
use std::path::PathBuf;
use std::sync::{Arc, Mutex};
use crate::commands::hash_commands::ChecksumMethod;



#[derive(Debug, Deserialize, Serialize, Clone)]
pub struct Settings {
    pub darkmode: bool,
    pub custom_themes: Vec<String>,
    pub default_theme: String,
    pub default_themes_path: PathBuf,
    pub default_folder_path_on_opening: PathBuf,
    pub default_checksum_hash: ChecksumMethod, // either "MD5" or "SHA256"
    pub logging_state: LoggingState,
    pub abs_file_path_buf: PathBuf,
}

//TODO implement the default settings -> talk to Lauritz for further more information
impl Default for Settings {
    fn default() -> Self {
        Settings {
            darkmode: false,
            custom_themes: vec![],
            default_theme: "".to_string(),
            default_themes_path: Default::default(),
            default_folder_path_on_opening: Default::default(),
            default_checksum_hash: ChecksumMethod::SHA256,
            logging_state: LoggingState::Full,
            abs_file_path_buf: constants::SETTINGS_CONFIG_ABS_PATH.to_path_buf(),
        }
    }
}

pub struct SettingsState(pub Arc<Mutex<Settings>>);

impl SettingsState {
    pub fn new() -> Self {
        let path = Settings::default().abs_file_path_buf.to_path_buf();

        let settings = if path.exists() {
            match Self::read_settings_from_file(&path) {
                Ok(s) => s,
                Err(_) => Self::write_default_settings_to_file_and_save_in_state()
            }
        } else {
            Self::write_default_settings_to_file_and_save_in_state()
        };
        Self(Arc::new(Mutex::new(settings)))
    }

    /// Converts a Settings struct to a JSON map representation.
    ///
    /// This function serializes the settings object into a serde_json Map structure
    /// for easier manipulation of individual fields.
    ///
    /// # Arguments
    ///
    /// * `settings` - A reference to the Settings struct to be converted.
    ///
    /// # Returns
    ///
    /// * `Ok(Map<String, Value>)` - A map of setting keys to their values if successful.
    /// * `Err(Error)` - If serialization fails or the result is not a JSON object.
    ///
    /// # Example
    ///
    /// ```rust
    /// let settings = Settings::default();
    /// let map = settings_to_json_map(&settings)?;
    /// println!("Settings map: {:?}", map);
    /// ```
    pub fn settings_to_json_map(
        settings: &Settings,
    ) -> Result<serde_json::Map<String, Value>, Error> {
        let settings_value = serde_json::to_value(settings)
            .map_err(|e| std::io::Error::new(std::io::ErrorKind::Other, e))?;

        settings_value.as_object().cloned().ok_or_else(|| {
            std::io::Error::new(
                std::io::ErrorKind::InvalidData,
                "Settings is not a JSON object",
            )
        })
    }

    /// Converts a JSON map back to a Settings struct.
    ///
    /// This function deserializes a map of settings values into a Settings struct.
    ///
    /// # Arguments
    ///
    /// * `map` - A serde_json Map containing setting keys and their values.
    ///
    /// # Returns
    ///
    /// * `Ok(Settings)` - The deserialized Settings struct if successful.
    /// * `Err(io::Error)` - If deserialization fails.
    ///
    /// # Example
    ///
    /// ```rust
    /// let mut map = serde_json::Map::new();
    /// map.insert("theme".to_string(), json!("dark"));
    ///
    /// let settings = json_map_to_settings(map)?;
    /// println!("Converted settings: {:?}", settings);
    /// ```
    pub fn json_map_to_settings(
        map: serde_json::Map<String, Value>,
    ) -> Result<Settings, io::Error> {
        serde_json::from_value(Value::Object(map))
            .map_err(|e| io::Error::new(io::ErrorKind::InvalidData, e))
    }

    /// Updates a single setting field with a new value.
    ///
    /// This method updates a specific setting identified by its key, validates that the
    /// key exists, and writes the updated settings to file.
    ///
    /// # Arguments
    ///
    /// * `&self` - Reference to the settings state.
    /// * `key` - A string slice identifying the setting to update.
    /// * `value` - The new value to assign to the setting.
    ///
    /// # Returns
    ///
    /// * `Ok(Settings)` - The updated Settings struct if successful.
    /// * `Err(io::Error)` - If the key doesn't exist or there's an error saving the settings.
    ///
    /// # Example
    ///
    /// ```rust
    /// let result = settings_state.update_setting_field("theme", json!("dark"))?;
    /// println!("Updated settings: {:?}", result);
    /// ```
    pub fn update_setting_field(&self, key: &str, value: Value) -> Result<Settings, io::Error> {
        let mut settings = self.0.lock().unwrap();

        let mut settings_map = Self::settings_to_json_map(&settings)?;

        // Update the field
        if settings_map.contains_key(key) {
            settings_map.insert(key.to_string(), value);
        } else {
            return Err(Error::new(
                io::ErrorKind::InvalidInput,
                format!("Unknown settings key: {}", key),
            ));
        }

        let updated_settings = Self::json_map_to_settings(settings_map)?;
        *settings = updated_settings.clone();
        self.write_settings_to_file(&updated_settings)?;

        Ok(updated_settings)
    }

    /// Retrieves the value of a specific setting field.
    ///
    /// This method gets the value of a setting identified by its key.
    ///
    /// # Arguments
    ///
    /// * `&self` - Reference to the settings state.
    /// * `key` - A string slice identifying the setting to retrieve.
    ///
    /// # Returns
    ///
    /// * `Ok(Value)` - The value of the requested setting if found.
    /// * `Err(Error)` - If the key doesn't exist or there's an error accessing the settings.
    ///
    /// # Example
    ///
    /// ```rust
    /// let theme = settings_state.get_setting_field("theme")?;
    /// println!("Current theme: {}", theme);
    /// ```
    pub fn get_setting_field(&self, key: &str) -> Result<Value, Error> {
        let settings = self.0.lock().unwrap();
        let settings_value =
            serde_json::to_value(&*settings).map_err(|e| Error::new(io::ErrorKind::Other, e))?;

        if let Some(obj) = settings_value.as_object() {
            obj.get(key).cloned().ok_or_else(|| {
                Error::new(
                    io::ErrorKind::InvalidInput,
                    format!("Unknown settings key: {}", key),
                )
            })
        } else {
            Err(Error::new(
                io::ErrorKind::InvalidData,
                "Failed to serialize settings to object",
            ))
        }
    }

    /// Updates multiple settings fields at once.
    ///
    /// This method applies a batch of updates to the settings in a single operation,
    /// writing the updated settings to file.
    ///
    /// # Arguments
    ///
    /// * `&self` - Reference to the settings state.
    /// * `updates` - A map of setting keys to their new values.
    ///
    /// # Returns
    ///
    /// * `Ok(Settings)` - The final updated Settings struct if successful.
    /// * `Err(io::Error)` - If any key doesn't exist, no updates were provided, or there's an error saving the settings.
    ///
    /// # Example
    ///
    /// ```rust
    /// let mut updates = serde_json::Map::new();
    /// updates.insert("theme".to_string(), json!("dark"));
    /// updates.insert("notifications".to_string(), json!(true));
    ///
    /// let result = settings_state.update_multiple_settings(&updates)?;
    /// println!("Updated settings: {:?}", result);
    /// ```
    pub fn update_multiple_settings(
        &self,
        updates: &serde_json::Map<String, Value>,
    ) -> Result<Settings, io::Error> {
        let mut last_updated_settings = None;

        for (key, value) in updates {
            // We reuse the existing function here
            let updated = self.update_setting_field(key, value.clone())?;
            last_updated_settings = Some(updated);
        }

        // Return the last successful update
        last_updated_settings
            .ok_or_else(|| io::Error::new(io::ErrorKind::InvalidInput, "No settings were provided"))
    }

    /// resets the settings file, effectively removing all saved settings.
    ///
    /// This method deletes the settings file from the disk, meaning the application will
    /// lose all settings
    ///
    /// # Arguments
    ///
    /// * `&self` - Reference to the settings state.
    ///
    /// # Returns
    ///
    /// * `Ok(())` - If the settings file was successfully deleted.
    /// * `Err(io::Error)` - If there was an error during the deletion process.
    ///
    /// # Example
    ///
    /// ```rust
    /// let result = settings_state.delete_settings();
    /// match result {
    ///     Ok(_) => println!("Settings file has been deleted."),
    ///     Err(e) => eprintln!("Failed to delete settings: {}", e),
    /// }
    /// ```
    pub fn reset_settings(&self) -> Result<Settings, io::Error> {
        let mut settings = self.0.lock().unwrap();

        let default_settings = Settings::default();
        *settings = default_settings.clone();
        self.write_settings_to_file(&default_settings)?;

        Ok(default_settings)
    }

    /// Creates a new SettingsState with a custom path for testing purposes.
    ///
    /// # Arguments
    ///
    /// * `path` - The file path where settings will be stored.
    ///
    /// # Returns
    ///
    /// A new SettingsState instance configured with the specified path.
    ///
    /// # Example
    ///
    /// ```rust
    /// let test_path = PathBuf::from("test_settings.json");
    /// let settings_state = SettingsState::new_with_path(test_path);
    /// ```
    // For testing - allows creating a SettingsState with a custom path
    #[cfg(test)]
    pub fn new_with_path(path: PathBuf) -> Self {
        let mut defaults = Settings::default();
        defaults.abs_file_path_buf = path;
        Self(Arc::new(Mutex::new(
            Self::write_settings_to_file_and_save_in_state(defaults),
        )))
    }

    /// Writes the current settings to the configured file path.
    ///
    /// This method serializes the settings to JSON and saves them to disk.
    ///
    /// # Arguments
    ///
    /// * `&self` - Reference to the settings state.
    /// * `settings` - A reference to the Settings struct to be saved.
    ///
    /// # Returns
    ///
    /// * `Ok(())` - If the settings were successfully written to file.
    /// * `Err(io::Error)` - If there was an error creating directories, opening the file, or writing to it.
    ///
    /// # Example
    ///
    /// ```rust
    /// let settings = Settings::default();
    /// settings_state.write_settings_to_file(&settings)?;
    /// ```
    fn write_settings_to_file(&self, settings: &Settings) -> io::Result<()> {
        let user_config_file_path = &settings.abs_file_path_buf;
        let serialized = serde_json::to_string_pretty(&settings)
            .map_err(|e| io::Error::new(io::ErrorKind::Other, e))?;

        // Makes sure the parent directory exists
        if let Some(parent) = user_config_file_path.parent() {
            std::fs::create_dir_all(parent)?;
        }

        // Write to the file
        let mut file = File::create(user_config_file_path)?;
        file.write_all(serialized.as_bytes())?;
        Ok(())
    }

    /// Creates a default settings instance and writes it to file.
    ///
    /// This method initializes a new Settings with default values and saves it to disk.
    ///
    /// # Returns
    ///
    /// The created Settings instance with default values.
    ///
    /// # Example
    ///
    /// ```rust
    /// let default_settings = SettingsState::write_default_settings_to_file_and_save_in_state();
    /// ```
    fn write_default_settings_to_file_and_save_in_state() -> Settings {
        let defaults = Settings::default();
        Self::write_settings_to_file_and_save_in_state(defaults)
    }

    /// Helper method to write settings to a file and return the settings instance.
    ///
    /// This method creates a settings state with the provided defaults, writes them to file,
    /// and returns the settings instance.
    ///
    /// # Arguments
    ///
    /// * `defaults` - The Settings instance to be written to file.
    ///
    /// # Returns
    ///
    /// The provided Settings instance.
    ///
    /// # Example
    ///
    /// ```rust
    /// let settings = Settings::default();
    /// let saved_settings = SettingsState::write_settings_to_file_and_save_in_state(settings);
    /// ```
    fn write_settings_to_file_and_save_in_state(defaults: Settings) -> Settings {
        let settings_state = Self(Arc::new(Mutex::new(defaults.clone())));

        if let Err(e) = settings_state.write_settings_to_file(&defaults) {
            eprintln!("Error writing settings to file: {}", e);
        }

        defaults
    }

    /// Reads settings from a file path for testing purposes.
    ///
    /// This method loads and deserializes Settings from a JSON file.
    ///
    /// # Arguments
    ///
    /// * `path` - The file path from which to read the settings.
    ///
    /// # Returns
    ///
    /// * `Ok(Settings)` - The deserialized Settings struct if successful.
    /// * `Err(io::Error)` - If there was an error reading or parsing the file.
    ///
    /// # Example
    ///
    /// ```rust
    /// let test_path = PathBuf::from("test_settings.json");
    /// let settings = SettingsState::read_settings_from_file(&test_path)?;
    /// println!("Read settings: {:?}", settings);
    /// ```
<<<<<<< HEAD
=======

>>>>>>> dc48096e
    pub fn read_settings_from_file(path: &PathBuf) -> io::Result<Settings> {
        use std::io::Read;
        let mut file = File::open(path)?;
        let mut contents = String::new();
        file.read_to_string(&mut contents)?;
        serde_json::from_str(&contents).map_err(|e| io::Error::new(io::ErrorKind::InvalidData, e))
    }
}

#[cfg(test)]
mod tests_settings {
    use super::*;
    use serde_json::{json, Map, Value};
    use tempfile::tempdir;

    /// Tests that the default settings have the expected initial values.
    ///
    /// Verifies that a newly created Settings instance has the correct
    /// default values for all properties.
    #[test]
    fn test_default_settings() {
        let settings = Settings::default();
        assert_eq!(settings.darkmode, false);
        //assert_eq!(settings.custom_themes, vec![]);
        assert_eq!(settings.default_theme, "".to_string());
        //assert_eq!(settings.default_themes_path, Default::default());
        //assert_eq!(settings.default_folder_path_on_opening, Default::default());
        assert_eq!(settings.default_checksum_hash, ChecksumMethod::SHA256);
        assert_eq!(settings.logging_state, LoggingState::Full);
        assert_eq!(
            settings.abs_file_path_buf,
            constants::SETTINGS_CONFIG_ABS_PATH.to_path_buf()
        );
    }

    /// Tests the creation of a new SettingsState with a custom path.
    ///
    /// Verifies that:
    /// 1. The settings file is created at the specified path
    /// 2. The file can be read back
    /// 3. The read settings have the expected default values
    /// 4. The path in the settings matches the custom path
    #[test]
    fn test_settings_state_creation() {
        // Create a temporary directory
        let temp_dir = tempdir().expect("Failed to create temporary directory");
        let test_path = temp_dir.path().join("settings.json");

        // Create a new Settings with our test path
        let _settings_state = SettingsState::new_with_path(test_path.clone());

        // Verify the file was created
        assert!(
            test_path.exists(),
            "Settings file should exist after creation"
        );

        // Read the file and verify its contents
        let read_result = SettingsState::read_settings_from_file(&test_path);
        assert!(read_result.is_ok(), "Should be able to read settings file");

        let settings = read_result.unwrap();
        assert_eq!(settings.darkmode, false);
        assert_eq!(settings.default_theme, "".to_string());
        //assert_eq!(settings.default_themes_path, Default::default());
        //assert_eq!(settings.default_folder_path_on_opening, Default::default());
        assert_eq!(settings.abs_file_path_buf, test_path);
    }

    #[test]
    fn test_init_settings_json_exists() {
        // Create a temporary directory
        let temp_dir = tempdir().expect("Failed to create temporary directory");
        let test_path = temp_dir.path().join("settings.json");

        // Step 1: Create the first SettingsState and update some values
        let settings_state = SettingsState::new_with_path(test_path.clone());

        let mut updates = Map::new();
        updates.insert("darkmode".to_string(), json!(true));
        updates.insert("default_theme".to_string(), json!("solarized"));

        let result = settings_state.update_multiple_settings(&updates);
        assert!(result.is_ok(), "Settings update should succeed");

        // Step 2: Drop the first state and reinitialize from file
        drop(settings_state);

        let loaded = SettingsState::read_settings_from_file(&test_path);
        assert!(loaded.is_ok(), "Should load settings from file after reload");

        let loaded_settings = loaded.unwrap();
        assert_eq!(loaded_settings.darkmode, true);
        assert_eq!(loaded_settings.default_theme, "solarized");
    }

    /// Tests writing custom settings to a file.
    ///
    /// Verifies that:
    /// 1. Modified settings can be written to disk successfully
    /// 2. The written settings can be read back correctly
    /// 3. The read settings match the original modified values
    #[test]
    fn test_write_settings_to_file() {
        // Create a temporary directory
        let temp_dir = tempdir().expect("Failed to create temporary directory");
        let test_path = temp_dir.path().join("settings.json");

        // Create a custom metadata object
        let mut settings = Settings::default();
        settings.abs_file_path_buf = test_path.clone();
        settings.logging_state = LoggingState::Partial;
        settings.default_folder_path_on_opening = PathBuf::from("temp_dir");

        // Create a MetaDataState and write the custom metadata
        // Construct a MetaDataState with the custom metadata (is the struct from above)
        let settings_state = SettingsState(Arc::new(Mutex::new(settings.clone())));
        let write_result = settings_state.write_settings_to_file(&settings);
        assert!(write_result.is_ok(), "Writing settings should succeed");

        // Read back the file and verify contents
        let read_result = SettingsState::read_settings_from_file(&test_path);
        assert!(read_result.is_ok(), "Should be able to read metadata file");

        let read_settings = read_result.unwrap();
        assert_eq!(
            read_settings.default_folder_path_on_opening,
            PathBuf::from("temp_dir")
        );
    }

    /// Tests updating the darkmode setting field.
    ///
    /// Verifies that:
    /// 1. The darkmode field can be updated to true
    /// 2. The returned settings object reflects the updated value
    #[test]
    fn test_update_darkmode_field() {
        let state = SettingsState::new_with_path(
            tempfile::NamedTempFile::new().unwrap().path().to_path_buf(),
        );

        let result = state.update_setting_field("darkmode", json!(true));
        assert!(result.is_ok());
        assert_eq!(result.unwrap().darkmode, true);
    }

    /// Tests updating the default_theme setting field.
    ///
    /// Verifies that:
    /// 1. The default_theme field can be updated to a new string value
    /// 2. The returned settings object reflects the updated value
    #[test]
    fn test_update_default_theme_field() {
        let state = SettingsState::new_with_path(
            tempfile::NamedTempFile::new().unwrap().path().to_path_buf(),
        );

        let result = state.update_setting_field("default_theme", json!("ocean"));
        assert!(result.is_ok());
        assert_eq!(result.unwrap().default_theme, "ocean");
    }

    /// Tests updating the default_checksum_hash setting field.
    ///
    /// Verifies that:
    /// 1. The default_checksum_hash field can be updated to a new string value
    /// 2. The returned settings object reflects the updated value
    #[test]
    fn test_update_default_checksum_hash_field() {
        let state = SettingsState::new_with_path(
            tempfile::NamedTempFile::new().unwrap().path().to_path_buf(),
        );

        let result = state.update_setting_field("default_checksum_hash", json!("MD5"));
        assert!(result.is_ok());
        assert_eq!(result.unwrap().default_checksum_hash, ChecksumMethod::MD5);
    }

    /// Tests updating the custom_themes setting field.
    ///
    /// Verifies that:
    /// 1. The custom_themes field can be updated to an array of strings
    /// 2. The returned settings object reflects the updated values
    #[test]
    fn test_update_custom_themes_field() {
        let state = SettingsState::new_with_path(
            tempfile::NamedTempFile::new().unwrap().path().to_path_buf(),
        );

        let themes = vec!["dark".to_string(), "light".to_string()];
        let result = state.update_setting_field("custom_themes", json!(themes.clone()));
        assert!(result.is_ok());
        assert_eq!(result.unwrap().custom_themes, themes);
    }

    /// Tests updating path-type settings fields.
    ///
    /// Verifies that:
    /// 1. The default_themes_path field can be updated with a path string
    /// 2. The default_folder_path_on_opening field can be updated with a path string
    /// 3. Both fields are properly converted to PathBuf values
    #[test]
    fn test_update_path_fields() {
        let state = SettingsState::new_with_path(
            tempfile::NamedTempFile::new().unwrap().path().to_path_buf(),
        );

        let path = "/some/path";
        let result1 = state.update_setting_field("default_themes_path", json!(path));
        let result2 = state.update_setting_field("default_folder_path_on_opening", json!(path));

        assert!(result1.is_ok());
        assert!(result2.is_ok());
        assert_eq!(result1.unwrap().default_themes_path, PathBuf::from(path));
        assert_eq!(
            result2.unwrap().default_folder_path_on_opening,
            PathBuf::from(path)
        );
    }

    /// Tests updating the logging_state setting field.
    ///
    /// Verifies that:
    /// 1. The logging_state field can be updated to a different enum value
    /// 2. The returned settings object reflects the updated enum value
    #[test]
    fn test_update_logging_state_field() {
        let state = SettingsState::new_with_path(
            tempfile::NamedTempFile::new().unwrap().path().to_path_buf(),
        );

        let result = state.update_setting_field("logging_state", json!("Minimal"));
        assert!(result.is_ok());
        assert_eq!(result.unwrap().logging_state, LoggingState::Minimal);
    }

    /// Tests error handling when attempting to update a non-existent key.
    ///
    /// Verifies that:
    /// 1. Attempting to update a non-existent key results in an error
    /// 2. The error message contains "Unknown settings key"
    #[test]
    fn test_invalid_key() {
        let state = SettingsState::new_with_path(
            tempfile::NamedTempFile::new().unwrap().path().to_path_buf(),
        );

        let result = state.update_setting_field("non_existing_key", json!("value"));
        assert!(result.is_err());
        assert!(result
            .unwrap_err()
            .to_string()
            .contains("Unknown settings key"));
    }

    /// Tests type validation when updating the darkmode field.
    ///
    /// Verifies that:
    /// 1. Attempting to update the darkmode field with a non-boolean value results in an error
    /// 2. The error message indicates the type mismatch
    #[test]
    fn test_invalid_type_for_darkmode() {
        let state = SettingsState::new_with_path(
            tempfile::NamedTempFile::new().unwrap().path().to_path_buf(),
        );

        let result = state.update_setting_field("darkmode", json!("not_a_bool"));
        assert!(result.is_err());
        let err = result.unwrap_err().to_string();
        assert!(err.contains("expected a boolean") || err.contains("invalid type"));
    }

    /// Tests retrieving an existing setting field.
    ///
    /// Verifies that:
    /// 1. A previously set field can be retrieved successfully
    /// 2. The retrieved value matches what was set
    #[test]
    fn test_get_existing_field() {
        let temp_file = tempfile::NamedTempFile::new().unwrap();
        let settings_state = SettingsState::new_with_path(temp_file.path().to_path_buf());

        // Set a known value
        settings_state
            .update_setting_field("darkmode", json!(true))
            .unwrap();

        // Call get_setting_field
        let result = settings_state.get_setting_field("darkmode");
        assert!(result.is_ok());
        assert_eq!(result.unwrap(), json!(true));
    }

    /// Tests error handling when retrieving a non-existent key.
    ///
    /// Verifies that:
    /// 1. Attempting to get a non-existent key results in an error
    /// 2. The error message contains "Unknown settings key"
    #[test]
    fn test_get_invalid_key() {
        let temp_file = tempfile::NamedTempFile::new().unwrap();
        let settings_state = SettingsState::new_with_path(temp_file.path().to_path_buf());

        let result = settings_state.get_setting_field("non_existing_key");
        assert!(result.is_err());
        assert!(result
            .unwrap_err()
            .to_string()
            .contains("Unknown settings key"));
    }

    /// Tests retrieving a complex field (array type).
    ///
    /// Verifies that:
    /// 1. A complex field (array of strings) can be retrieved successfully
    /// 2. The retrieved value matches what was set
    #[test]
    fn test_get_complex_field() {
        let temp_file = tempfile::NamedTempFile::new().unwrap();
        let settings_state = SettingsState::new_with_path(temp_file.path().to_path_buf());

        settings_state
            .update_setting_field("custom_themes", json!(["dark", "light"]))
            .unwrap();

        let result = settings_state.get_setting_field("custom_themes");
        assert!(result.is_ok());
        assert_eq!(result.unwrap(), json!(["dark", "light"]));
    }

    /// Tests updating multiple valid settings fields at once.
    ///
    /// Verifies that:
    /// 1. Multiple fields can be updated in a single operation
    /// 2. All updated fields have the expected values in the returned settings
    #[test]
    fn test_update_multiple_valid_fields() {
        let temp_file = tempfile::NamedTempFile::new().unwrap();
        let settings_state = SettingsState::new_with_path(temp_file.path().to_path_buf());

        let mut updates: Map<String, Value> = Map::new();
        updates.insert("darkmode".into(), Value::Bool(true));
        updates.insert("default_theme".into(), Value::String("gruvbox".into()));

        let result = settings_state.update_multiple_settings(&updates);
        assert!(result.is_ok());

        let updated = result.unwrap();
        assert_eq!(updated.darkmode, true);
        assert_eq!(updated.default_theme, "gruvbox");
    }

    /// Tests error handling when updating with an invalid key.
    ///
    /// Verifies that:
    /// 1. Attempting to update multiple settings with a non-existent key results in an error
    /// 2. The error message identifies the specific invalid key
    #[test]
    fn test_update_with_invalid_key() {
        let temp_file = tempfile::NamedTempFile::new().unwrap();
        let settings_state = SettingsState::new_with_path(temp_file.path().to_path_buf());

        let mut updates: Map<String, Value> = Map::new();
        updates.insert("non_existing_field".into(), Value::String("value".into()));

        let result = settings_state.update_multiple_settings(&updates);
        assert!(result.is_err());
        assert!(result
            .unwrap_err()
            .to_string()
            .contains("Unknown settings key: non_existing_field"));
    }

    /// Tests error handling when updating with a mix of valid and invalid keys.
    ///
    /// Verifies that:
    /// 1. When attempting to update multiple settings with both valid and invalid keys,
    ///    the operation fails with an error
    /// 2. No partial updates are applied (all-or-nothing behavior)
    /// 3. The error message identifies the specific invalid key
    #[test]
    fn test_update_with_mixed_valid_and_invalid_keys() {
        let temp_file = tempfile::NamedTempFile::new().unwrap();
        let settings_state = SettingsState::new_with_path(temp_file.path().to_path_buf());

        let mut updates: Map<String, Value> = Map::new();
        updates.insert("darkmode".into(), Value::Bool(false));
        updates.insert("unknown".into(), Value::String("oops".into()));

        let result = settings_state.update_multiple_settings(&updates);
        assert!(result.is_err());
        assert!(result
            .unwrap_err()
            .to_string()
            .contains("Unknown settings key: unknown"));
    }

    /// Tests error handling when updating with an empty updates map.
    ///
    /// Verifies that:
    /// 1. Attempting to update with an empty map results in an error
    /// 2. The error message indicates that no settings were provided
    #[test]
    fn test_update_with_empty_updates_map() {
        let temp_file = tempfile::NamedTempFile::new().unwrap();
        let settings_state = SettingsState::new_with_path(temp_file.path().to_path_buf());

        let updates: Map<String, Value> = Map::new();

        let result = settings_state.update_multiple_settings(&updates);
        assert!(result.is_err());
        assert_eq!(result.unwrap_err().to_string(), "No settings were provided");
    }

    /// Tests type validation when updating with an invalid value type.
    ///
    /// Verifies that:
    /// 1. Attempting to update a field with a value of the wrong type results in an error
    /// 2. The error message indicates the type mismatch
    #[test]
    fn test_update_with_invalid_value_type() {
        let temp_file = tempfile::NamedTempFile::new().unwrap();
        let settings_state = SettingsState::new_with_path(temp_file.path().to_path_buf());

        let mut updates: Map<String, Value> = Map::new();
        updates.insert("darkmode".into(), Value::String("not_a_bool".into())); // darkmode expects bool

        let result = settings_state.update_multiple_settings(&updates);
        assert!(result.is_err());
        assert!(result
            .unwrap_err()
            .to_string()
            .contains("invalid type: string"));
    }
}<|MERGE_RESOLUTION|>--- conflicted
+++ resolved
@@ -408,10 +408,6 @@
     /// let settings = SettingsState::read_settings_from_file(&test_path)?;
     /// println!("Read settings: {:?}", settings);
     /// ```
-<<<<<<< HEAD
-=======
-
->>>>>>> dc48096e
     pub fn read_settings_from_file(path: &PathBuf) -> io::Result<Settings> {
         use std::io::Read;
         let mut file = File::open(path)?;
