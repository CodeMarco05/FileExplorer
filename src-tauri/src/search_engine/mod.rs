mod models;
mod fast_fuzzy_v2;
mod lru_cache_v2;
mod path_cache_wrapper;
mod art_v3;

<<<<<<< HEAD
use std::path::PathBuf;
use home::home_dir;
=======
use crate::search_engine::models::directory_se::DirectorySe;
use models::file_se::FileSe;
use rayon::prelude::*;
>>>>>>> ad68e79a
use serde::{Deserialize, Serialize};
use std::fs::read_dir;
use models::file_se::FileSe;
use crate::search_engine::models::directory_se::DirectorySe;
use rayon::prelude::*;
use std::sync::{Arc, Mutex};
use std::collections::HashMap;

#[derive(Debug, Clone, Serialize, Deserialize, Eq, PartialEq, Hash)]
pub enum Entry {
    FILE(FileSe),
    DIRECTORY(DirectorySe), }

pub fn start_indexing_home_dir() -> Vec<Entry> {
    let home_dir = home_dir().unwrap_or_default();
    index_given_path_parallel(home_dir)
}

fn index_given_path(path: PathBuf) -> Vec<Entry> {
    let mut result: Vec<Entry> = Vec::new();
    
    // Return empty vector if we can't read the directory
    let read_dir_result = match read_dir(&path) {
        Ok(dir) => dir,
        Err(_) => return result,
    };
    
    // Process each entry in the directory
    for entry_result in read_dir_result {
        // Skip entries that we can't access
        let entry = match entry_result {
            Ok(entry) => entry,
            Err(_) => continue,
        };
        
        // Skip entries that we can't get metadata for
        let metadata = match entry.metadata() {
            Ok(meta) => meta,
            Err(_) => continue,
        };
        
        if metadata.is_file() {
            // Process files
            match FileSe::from_dir_entry(&entry) {
                Ok(file) => result.push(Entry::FILE(file)),
                Err(_) => continue,
            }
        } else if metadata.is_dir() {
            // Process directories
            match DirectorySe::from_dir_entry(&entry) {
                Ok(dir) => result.push(Entry::DIRECTORY(dir)),
                Err(_) => continue,
            }
        }
    }
    
    result
}

// New parallel indexing function using Rayon
fn index_given_path_parallel(path: PathBuf) -> Vec<Entry> {
    let mut result: Vec<Entry> = Vec::new();
    
    // Return empty vector if we can't read the directory
    let read_dir_result = match read_dir(&path) {
        Ok(dir) => dir,
        Err(_) => return result,
    };
    
    // Collect entries first to enable parallel processing
    let entries: Vec<_> = read_dir_result.filter_map(Result::ok).collect();
    
    // Process entries in parallel
    let entries_result: Vec<Option<Entry>> = entries.par_iter()
        .map(|entry| {
            let metadata = match entry.metadata() {
                Ok(meta) => meta,
                Err(_) => return None,
            };
            
            if metadata.is_file() {
                match FileSe::from_dir_entry(entry) {
                    Ok(file) => Some(Entry::FILE(file)),
                    Err(_) => None,
                }
            } else if metadata.is_dir() {
                match DirectorySe::from_dir_entry(entry) {
                    Ok(dir) => Some(Entry::DIRECTORY(dir)),
                    Err(_) => None,
                }
            } else {
                None
            }
        })
        .collect();
    
    // Filter out None values and collect results
    result.extend(entries_result.into_iter().filter_map(|e| e));
    
    result
}

pub fn search_by_filename(search_term: &str, source: Vec<Entry>) -> Vec<Entry> {
    let mut results = Vec::new();
    let search_term = search_term.to_lowercase();
    
    // Create a search cache for improved performance on repeated searches
    let search_cache = Arc::new(Mutex::new(HashMap::new()));
    
    for entry in source {
        match &entry {
            Entry::FILE(file) => {
                if efficient_string_match(&file.name, &search_term, &search_cache) {
                    results.push(entry);
                }
            },
            Entry::DIRECTORY(dir) => {
                // Include directory itself if it matches
                if efficient_string_match(&dir.name, &search_term, &search_cache) {
                    results.push(entry.clone());
                }
                
                // Recursively search inside this directory
                let dir_path = PathBuf::from(&dir.path);
                let subdirectory_entries = index_given_path_parallel(dir_path);
                let subdirectory_matches = search_by_filename(&search_term, subdirectory_entries);
                results.extend(subdirectory_matches);
            }
        }
    }
    
    results
}

// New parallel search function
pub fn search_by_filename_parallel(search_term: &str, source: Vec<Entry>) -> Vec<Entry> {
    let search_term = search_term.to_lowercase();
    let search_cache = Arc::new(Mutex::new(HashMap::new()));
    
    let results: Vec<Entry> = source.par_iter()
        .flat_map(|entry| {
            let mut local_results = Vec::new();
            
            match entry {
                Entry::FILE(file) => {
                    if efficient_string_match(&file.name, &search_term, &search_cache) {
                        local_results.push(entry.clone());
                    }
                },
                Entry::DIRECTORY(dir) => {
                    // Include directory itself if it matches
                    if efficient_string_match(&dir.name, &search_term, &search_cache) {
                        local_results.push(entry.clone());
                    }
                    
                    // Search subdirectories in parallel
                    let dir_path = PathBuf::from(&dir.path);
                    let subdirectory_entries = index_given_path_parallel(dir_path);
                    let subdirectory_matches = search_by_filename_parallel(&search_term, subdirectory_entries);
                    local_results.extend(subdirectory_matches);
                }
            }
            
            local_results
        })
        .collect();
    
    results
}

// Improved string matching with caching
fn efficient_string_match(
    haystack: &str, 
    needle: &str,
    cache: &Arc<Mutex<HashMap<String, bool>>>
) -> bool {
    // Create a cache key
    let cache_key = format!("{}:{}", haystack, needle);
    
    // Check if result is in cache
    if let Ok(cache_ref) = cache.lock() {
        if let Some(&result) = cache_ref.get(&cache_key) {
            return result;
        }
    }
    
    // If not in cache, compute the result
    let haystack_lower = haystack.to_lowercase();
    let result = haystack_lower.contains(needle);
    
    // Store result in cache
    if let Ok(mut cache_ref) = cache.lock() {
        cache_ref.insert(cache_key, result);
    }
    
    result
}

/// Generates a test data directory structure with random folder and file names.
/// Creates 20 folders with 20 subfolders each up to a depth of 5, and 20 files in each folder.
pub fn generate_test_data(base_path: PathBuf) -> Result<PathBuf, std::io::Error> {
    use std::fs::{create_dir_all, File};
    use rand::{thread_rng, Rng};
    use std::time::Instant;
    
    // Constants for the directory structure
    const FOLDERS_PER_LEVEL: usize = 20;
    const FILES_PER_FOLDER: usize = 20;
    const MAX_DEPTH: usize = 3;
    
    // Remove the directory if it already exists
    if base_path.exists() {
        println!("Removing existing test data at: {:?}", base_path);
        std::fs::remove_dir_all(&base_path)?;
    }
    
    // Create the base directory
    create_dir_all(&base_path)?;
    println!("Creating test data at: {:?}", base_path);
    
    let start_time = Instant::now();
    
    // Function to generate random strings based on a predefined set
    let generate_random_name = || -> String {
        let charset: Vec<&str> = "banana, apple, orange, grape, watermelon, kiwi, mango, peach, cherry, \
        strawberry, blueberry, raspberry, blackberry, lemon, lime, coconut, papaya, pineapple, tangerine, \
        car, truck, motorcycle, bicycle, bus, train, airplane, helicopter, boat, ship, submarine, scooter, van, \
        ambulance, taxi, firetruck, tractor, yacht, jetski, speedboat, racecar".split(",").collect::<Vec<_>>();
        
        let mut rng = thread_rng();
        
        let idx = rng.gen_range(0, charset.len());
        return charset[idx].to_string();
    };
    
    // Function to create file extensions
    let generate_extension = || -> &str {
        const EXTENSIONS: [&str; 20] = [
            "txt", "pdf", "doc", "jpg", "png", "mp3", "mp4", "html", "css", "js",
            "rs", "json", "xml", "md", "csv", "zip", "exe", "dll", "sh", "py"
        ];
        
        let mut rng = thread_rng();
        let idx = rng.gen_range(0, EXTENSIONS.len());
        EXTENSIONS[idx]
    };
    
    // Counter to track progress
    let entry_count = Arc::new(Mutex::new(0usize));
    
    // Recursive function to create the folder structure
    fn create_structure(
        path: &PathBuf,
        depth: usize,
        max_depth: usize,
        folders_per_level: usize,
        files_per_folder: usize,
        name_generator: &dyn Fn() -> String,
        ext_generator: &dyn Fn() -> &'static str,
        counter: &Arc<Mutex<usize>>,
    ) -> Result<(), std::io::Error> {
        // Create files in current folder
        for _ in 0..files_per_folder {
            let file_name = format!("{}.{}", name_generator(), ext_generator());
            let file_path = path.join(file_name);
            File::create(file_path)?;
            
            // Increment counter
            if let Ok(mut count) = counter.lock() {
                *count += 1;
                if *count % 1000 == 0 {
                    println!("Created {} entries so far...", *count);
                }
            }
        }
        
        // Stop creating subfolders if we've reached max depth
        if depth >= max_depth {
            return Ok(());
        }
        
        // Create subfolders and recurse
        for _ in 0..folders_per_level {
            let folder_name = name_generator();
            let folder_path = path.join(folder_name);
            create_dir_all(&folder_path)?;
            
            // Increment counter for folder
            if let Ok(mut count) = counter.lock() {
                *count += 1;
            }
            
            // Recurse into subfolder
            create_structure(
                &folder_path,
                depth + 1,
                max_depth,
                folders_per_level,
                files_per_folder,
                name_generator,
                ext_generator,
                counter,
            )?;
        }
        
        Ok(())
    }
    
    // Start the recursive creation
    create_structure(
        &base_path,
        0,
        MAX_DEPTH,
        FOLDERS_PER_LEVEL,
        FILES_PER_FOLDER,
        &generate_random_name,
        &generate_extension,
        &entry_count,
    )?;
    
    let total_count = *entry_count.lock().unwrap();
    let elapsed = start_time.elapsed();
    
    println!("Test data generation complete!");
    println!("Created {} total entries in {:?}", total_count, elapsed);
    println!("Path: {:?}", base_path);
    
    Ok(base_path)
}

#[cfg(test)]
mod tests_p {
    use super::*;
    
    // Helper function to get the test data path and verify it exists
    fn get_test_data_path() -> PathBuf {
        let path = PathBuf::from("./test-data-for-search-engine");
        if !path.exists() {
            panic!("Test data directory does not exist: {:?}. Run the 'create_test_data' test first.", path);
        }
        path
    }
    
    #[test]
    #[ignore]
    fn start_indexing_home_dir_test() {
        let test_path = get_test_data_path();
        let entries = index_given_path_parallel(test_path);
        assert!(!entries.is_empty(), "Test directory should contain at least some entries");
        
        //write the result to a file as json 
        let json_result = serde_json::to_string_pretty(&entries).unwrap();
        let path = PathBuf::from("test_dir_index.json");
        std::fs::write(&path, json_result).expect("Unable to write file");
        println!("Test directory indexed and saved to {:?}", path);
    }
    
    #[test]
    #[ignore]
    fn search_performance_test() {
        // Index the test directory instead of home
        let test_path = get_test_data_path();
        let entries = index_given_path_parallel(test_path);
        assert!(!entries.is_empty(), "Test directory should contain at least some entries");
        
        // Measure the time it takes to search for files with 'e' - sequential
        let start_time = std::time::Instant::now();
        let search_results = search_by_filename("e", entries.clone());
        let seq_duration = start_time.elapsed();
        
        // Measure the time it takes to search for files with 'e' - parallel
        let start_time = std::time::Instant::now();
        let parallel_search_results = search_by_filename_parallel("e", entries);
        let par_duration = start_time.elapsed();
        
        // Log the timing results
        println!("Sequential search for files with 'e' took: {:?}", seq_duration);
        println!("Parallel search for files with 'e' took: {:?}", par_duration);
        println!("Sequential found {} matching entries", search_results.len());
        println!("Parallel found {} matching entries", parallel_search_results.len());
        
        //write search results to a file as json
        let json_result = serde_json::to_string_pretty(&search_results).unwrap();
        let path = PathBuf::from("search_results.json");
        std::fs::write(&path, json_result).expect("Unable to write file");
        println!("Search results saved to {:?}", path);
        
        // Ensure we found at least some matches (very likely with letter 'e')
        assert!(!search_results.is_empty(), "Search should have found at least some entries with 'e'");
    }
    
    #[test]
    #[ignore]
    fn parallel_vs_sequential_indexing_test() {
        let test_path = get_test_data_path();
        
        // Test sequential indexing
        let start_time = std::time::Instant::now();
        let seq_results = index_given_path(test_path.clone());
        let seq_duration = start_time.elapsed();
        
        // Test parallel indexing
        let start_time = std::time::Instant::now();
        let par_results = index_given_path_parallel(test_path);
        let par_duration = start_time.elapsed();
        
        println!("Sequential indexing took: {:?}", seq_duration);
        println!("Parallel indexing took: {:?}", par_duration);
        println!("Sequential found {} entries", seq_results.len());
        println!("Parallel found {} entries", par_results.len());
    }
    
    #[test]
    #[ignore]
    fn combined_parallel_indexing_and_searching_test() {
        // Measure parallel indexing performance
        let test_path = get_test_data_path();
        let start_time = std::time::Instant::now();
        let entries = index_given_path_parallel(test_path);
        let indexing_duration = start_time.elapsed();
        
        // Ensure we have entries to search through
        assert!(!entries.is_empty(), "Test directory should contain at least some entries");
        println!("Parallel indexing took: {:?}", indexing_duration);
        
        // Common search terms to test
        let search_terms = ["doc", "image", "config", "e"];
        
        for term in search_terms {
            // Measure parallel search performance
            let search_start_time = std::time::Instant::now();
            let search_results = search_by_filename_parallel(term, entries.clone());
            let search_duration = search_start_time.elapsed();
            
            println!("Parallel search for '{}' found {} matches in {:?}", 
                term, search_results.len(), search_duration);
        }
    }
    
    #[test]
    #[ignore]
    fn sequential_vs_parallel_search_comparison_test() {
        // First index the test directory in parallel
        println!("Starting parallel indexing of test directory...");
        let test_path = get_test_data_path();
        let start_time = std::time::Instant::now();
        let entries = index_given_path_parallel(test_path);
        let indexing_duration = start_time.elapsed();
        
        println!("Parallel indexing completed in {:?}, found {} entries", 
            indexing_duration, entries.len());
        assert!(!entries.is_empty(), "Test directory should contain at least some entries");
        
        // Define a variety of search keywords with different specificity
        let search_keywords = [
            "banana", "blackberry", "peach"
        ];
        
        println!("\n{:<10} | {:<15} | {:<15} | {:<15} | {:<10}", 
            "Keyword", "Sequential Time", "Parallel Time", "Speed Improvement", "Match Count");
        println!("{:-<75}", "");
        
        // For each keyword, compare sequential vs parallel search
        for keyword in search_keywords {
            // Sequential search
            let seq_start = std::time::Instant::now();
            let seq_results = search_by_filename(keyword, entries.clone());
            let seq_duration = seq_start.elapsed();
            
            // Parallel search
            let _par_start = std::time::Instant::now();
            let par_results = search_by_filename_parallel(keyword, entries.clone());
            let par_duration = start_time.elapsed();
            
            // Calculate improvement ratio
            let improvement = if par_duration.as_micros() > 0 {
                seq_duration.as_micros() as f64 / par_duration.as_micros() as f64
            } else {
                f64::INFINITY
            };
            
            // Verify result counts match
            assert_eq!(
                seq_results.len(), 
                par_results.len(), 
                "Sequential and parallel search should return the same number of results"
            );
            
            // Print results in table format
            println!("{:<10} | {:>15?} | {:>15?} | {:>15.2}x | {:>10}", 
                keyword, seq_duration, par_duration, improvement, seq_results.len());
        }
        
        // Save detailed results to a file for the most interesting keyword
        let detailed_keyword = search_keywords[0]; // First keyword
        let detailed_results = search_by_filename_parallel(detailed_keyword, entries);
        if !detailed_results.is_empty() {
            let json_result = serde_json::to_string_pretty(&detailed_results).unwrap();
            let path = PathBuf::from(format!("search_results_{}.json", detailed_keyword));
            std::fs::write(&path, json_result).expect("Unable to write file");
            println!("\nDetailed search results for '{}' saved to {:?}", detailed_keyword, path);
        }
    }
    
    #[test]
    #[ignore]
    fn test_generate_test_data() {
        match generate_test_data(get_test_data_path()) {
            Ok(path) => {
                assert!(path.exists(), "Test data directory should exist");

                // Test sequential vs parallel indexing of the test data
                let start = std::time::Instant::now();
                let seq_entries = index_given_path(path.clone());
                let seq_duration = start.elapsed();

                let start = std::time::Instant::now();
                let par_entries = index_given_path_parallel(path.clone());
                let par_duration = start.elapsed();

                println!("Test data indexed:");
                println!("  - Sequential: {} entries in {:?}", seq_entries.len(), seq_duration);
                println!("  - Parallel: {} entries in {:?}", par_entries.len(), par_duration);

                assert!(!seq_entries.is_empty(), "Should have indexed some entries");
                assert_eq!(seq_entries.len(), par_entries.len(),
                           "Sequential and parallel indexing should find the same number of entries");
            },
            Err(e) => {
                panic!("Failed to generate test data: {}", e);
            }
        }
    }

    //just create the test data
    #[test]
    #[cfg(feature = "generate-test-data")]
    fn create_test_data() {
        match generate_test_data(get_test_data_path()) {
            Ok(path) => println!("Test data created at: {:?}", path),
            Err(e) => panic!("Failed to generate test data: {}", e)
        }
    }
}

<|MERGE_RESOLUTION|>--- conflicted
+++ resolved
@@ -4,16 +4,11 @@
 mod path_cache_wrapper;
 mod art_v3;
 
-<<<<<<< HEAD
 use std::path::PathBuf;
 use home::home_dir;
-=======
-use crate::search_engine::models::directory_se::DirectorySe;
-use models::file_se::FileSe;
-use rayon::prelude::*;
->>>>>>> ad68e79a
 use serde::{Deserialize, Serialize};
 use std::fs::read_dir;
+use crate::search_engine::models::directory_se::DirectorySe;
 use models::file_se::FileSe;
 use crate::search_engine::models::directory_se::DirectorySe;
 use rayon::prelude::*;
@@ -23,13 +18,289 @@
 #[derive(Debug, Clone, Serialize, Deserialize, Eq, PartialEq, Hash)]
 pub enum Entry {
     FILE(FileSe),
-    DIRECTORY(DirectorySe), }
-
-pub fn start_indexing_home_dir() -> Vec<Entry> {
-    let home_dir = home_dir().unwrap_or_default();
-    index_given_path_parallel(home_dir)
+    DIRECTORY(DirectorySe),
 }
 
+// New parallel indexing function using Rayon
+fn index_given_path_parallel(path: PathBuf) -> Vec<Entry> {
+    let mut result: Vec<Entry> = Vec::new();
+
+    // Return empty vector if we can't read the directory
+    let read_dir_result = match read_dir(&path) {
+        Ok(dir) => dir,
+        Err(_) => return result,
+    };
+
+    // Collect entries first to enable parallel processing
+    let entries: Vec<_> = read_dir_result.filter_map(Result::ok).collect();
+
+    // Process entries in parallel
+    let entries_result: Vec<Option<Entry>> = entries
+        .par_iter()
+        .map(|entry| {
+            let metadata = match entry.metadata() {
+                Ok(meta) => meta,
+                Err(_) => return None,
+            };
+
+            if metadata.is_file() {
+                match FileSe::from_dir_entry(entry) {
+                    Ok(file) => Some(Entry::FILE(file)),
+                    Err(_) => None,
+                }
+            } else if metadata.is_dir() {
+                match DirectorySe::from_dir_entry(entry) {
+                    Ok(dir) => Some(Entry::DIRECTORY(dir)),
+                    Err(_) => None,
+                }
+            } else {
+                None
+            }
+        })
+        .collect();
+
+    // Filter out None values and collect results
+    result.extend(entries_result.into_iter().filter_map(|e| e));
+
+    result
+}
+
+#[allow(dead_code)]
+pub fn search_by_filename(search_term: &str, source: Vec<Entry>) -> Vec<Entry> {
+    let mut results = Vec::new();
+    let search_term = search_term.to_lowercase();
+
+    // Create a search cache for improved performance on repeated searches
+    let search_cache = Arc::new(Mutex::new(HashMap::new()));
+
+    for entry in source {
+        match &entry {
+            Entry::FILE(file) => {
+                if efficient_string_match(&file.name, &search_term, &search_cache) {
+                    results.push(entry);
+                }
+            }
+            Entry::DIRECTORY(dir) => {
+                // Include directory itself if it matches
+                if efficient_string_match(&dir.name, &search_term, &search_cache) {
+                    results.push(entry.clone());
+                }
+
+                // Recursively search inside this directory
+                let dir_path = PathBuf::from(&dir.path);
+                let subdirectory_entries = index_given_path_parallel(dir_path);
+                let subdirectory_matches = search_by_filename(&search_term, subdirectory_entries);
+                results.extend(subdirectory_matches);
+            }
+        }
+    }
+
+    results
+}
+
+
+#[allow(dead_code)]
+// New parallel search function
+pub fn search_by_filename_parallel(search_term: &str, source: Vec<Entry>) -> Vec<Entry> {
+    let search_term = search_term.to_lowercase();
+    let search_cache = Arc::new(Mutex::new(HashMap::new()));
+
+    let results: Vec<Entry> = source
+        .par_iter()
+        .flat_map(|entry| {
+            let mut local_results = Vec::new();
+
+            match entry {
+                Entry::FILE(file) => {
+                    if efficient_string_match(&file.name, &search_term, &search_cache) {
+                        local_results.push(entry.clone());
+                    }
+                }
+                Entry::DIRECTORY(dir) => {
+                    // Include directory itself if it matches
+                    if efficient_string_match(&dir.name, &search_term, &search_cache) {
+                        local_results.push(entry.clone());
+                    }
+
+                    // Search subdirectories in parallel
+                    let dir_path = PathBuf::from(&dir.path);
+                    let subdirectory_entries = index_given_path_parallel(dir_path);
+                    let subdirectory_matches =
+                        search_by_filename_parallel(&search_term, subdirectory_entries);
+                    local_results.extend(subdirectory_matches);
+                }
+            }
+
+            local_results
+        })
+        .collect();
+
+    results
+}
+
+// Improved string matching with caching
+fn efficient_string_match(
+    haystack: &str,
+    needle: &str,
+    cache: &Arc<Mutex<HashMap<String, bool>>>,
+) -> bool {
+    // Create a cache key
+    let cache_key = format!("{}:{}", haystack, needle);
+
+    // Check if result is in cache
+    if let Ok(cache_ref) = cache.lock() {
+        if let Some(&result) = cache_ref.get(&cache_key) {
+            return result;
+        }
+    }
+
+    // If not in cache, compute the result
+    let haystack_lower = haystack.to_lowercase();
+    let result = haystack_lower.contains(needle);
+
+    // Store result in cache
+    if let Ok(mut cache_ref) = cache.lock() {
+        cache_ref.insert(cache_key, result);
+    }
+
+    result
+}
+
+
+#[allow(dead_code)]
+/// Generates a test data directory structure with random folder and file names.
+/// Creates 20 folders with 20 subfolders each up to a depth of 5, and 20 files in each folder.
+pub fn generate_test_data(base_path: PathBuf) -> Result<PathBuf, std::io::Error> {
+    use rand::{thread_rng, Rng};
+    use std::fs::{create_dir_all, File};
+    use std::time::Instant;
+
+    // Constants for the directory structure
+    const FOLDERS_PER_LEVEL: usize = 20;
+    const FILES_PER_FOLDER: usize = 20;
+    const MAX_DEPTH: usize = 3;
+
+    // Remove the directory if it already exists
+    if base_path.exists() {
+        println!("Removing existing test data at: {:?}", base_path);
+        std::fs::remove_dir_all(&base_path)?;
+    }
+
+    // Create the base directory
+    create_dir_all(&base_path)?;
+    println!("Creating test data at: {:?}", base_path);
+
+    let start_time = Instant::now();
+
+    // Function to generate random strings based on a predefined set
+    let generate_random_name = || -> String {
+        let charset: Vec<&str> = "banana, apple, orange, grape, watermelon, kiwi, mango, peach, cherry, \
+        strawberry, blueberry, raspberry, blackberry, lemon, lime, coconut, papaya, pineapple, tangerine, \
+        car, truck, motorcycle, bicycle, bus, train, airplane, helicopter, boat, ship, submarine, scooter, van, \
+        ambulance, taxi, firetruck, tractor, yacht, jetski, speedboat, racecar".split(",").collect::<Vec<_>>();
+
+        let mut rng = thread_rng();
+
+        let idx = rng.gen_range(0, charset.len());
+        return charset[idx].to_string();
+    };
+
+    // Function to create file extensions
+    let generate_extension = || -> &str {
+        const EXTENSIONS: [&str; 20] = [
+            "txt", "pdf", "doc", "jpg", "png", "mp3", "mp4", "html", "css", "js", "rs", "json",
+            "xml", "md", "csv", "zip", "exe", "dll", "sh", "py",
+        ];
+
+        let mut rng = thread_rng();
+        let idx = rng.gen_range(0, EXTENSIONS.len());
+        EXTENSIONS[idx]
+    };
+
+    // Counter to track progress
+    let entry_count = Arc::new(Mutex::new(0usize));
+
+    // Recursive function to create the folder structure
+    fn create_structure(
+        path: &PathBuf,
+        depth: usize,
+        max_depth: usize,
+        folders_per_level: usize,
+        files_per_folder: usize,
+        name_generator: &dyn Fn() -> String,
+        ext_generator: &dyn Fn() -> &'static str,
+        counter: &Arc<Mutex<usize>>,
+    ) -> Result<(), std::io::Error> {
+        // Create files in current folder
+        for _ in 0..files_per_folder {
+            let file_name = format!("{}.{}", name_generator(), ext_generator());
+            let file_path = path.join(file_name);
+            File::create(file_path)?;
+
+            // Increment counter
+            if let Ok(mut count) = counter.lock() {
+                *count += 1;
+                if *count % 1000 == 0 {
+                    println!("Created {} entries so far...", *count);
+                }
+            }
+        }
+
+        // Stop creating subfolders if we've reached max depth
+        if depth >= max_depth {
+            return Ok(());
+        }
+
+        // Create subfolders and recurse
+        for _ in 0..folders_per_level {
+            let folder_name = name_generator();
+            let folder_path = path.join(folder_name);
+            create_dir_all(&folder_path)?;
+
+            // Increment counter for folder
+            if let Ok(mut count) = counter.lock() {
+                *count += 1;
+            }
+
+            // Recurse into subfolder
+            create_structure(
+                &folder_path,
+                depth + 1,
+                max_depth,
+                folders_per_level,
+                files_per_folder,
+                name_generator,
+                ext_generator,
+                counter,
+            )?;
+        }
+
+        Ok(())
+    }
+
+    // Start the recursive creation
+    create_structure(
+        &base_path,
+        0,
+        MAX_DEPTH,
+        FOLDERS_PER_LEVEL,
+        FILES_PER_FOLDER,
+        &generate_random_name,
+        &generate_extension,
+        &entry_count,
+    )?;
+
+    let total_count = *entry_count.lock().unwrap();
+    let elapsed = start_time.elapsed();
+
+    println!("Test data generation complete!");
+    println!("Created {} total entries in {:?}", total_count, elapsed);
+    println!("Path: {:?}", base_path);
+
+    Ok(base_path)
+}
+
+#[allow(dead_code)]
 fn index_given_path(path: PathBuf) -> Vec<Entry> {
     let mut result: Vec<Entry> = Vec::new();
     
@@ -71,359 +342,109 @@
     result
 }
 
-// New parallel indexing function using Rayon
-fn index_given_path_parallel(path: PathBuf) -> Vec<Entry> {
-    let mut result: Vec<Entry> = Vec::new();
-    
-    // Return empty vector if we can't read the directory
-    let read_dir_result = match read_dir(&path) {
-        Ok(dir) => dir,
-        Err(_) => return result,
-    };
-    
-    // Collect entries first to enable parallel processing
-    let entries: Vec<_> = read_dir_result.filter_map(Result::ok).collect();
-    
-    // Process entries in parallel
-    let entries_result: Vec<Option<Entry>> = entries.par_iter()
-        .map(|entry| {
-            let metadata = match entry.metadata() {
-                Ok(meta) => meta,
-                Err(_) => return None,
-            };
-            
-            if metadata.is_file() {
-                match FileSe::from_dir_entry(entry) {
-                    Ok(file) => Some(Entry::FILE(file)),
-                    Err(_) => None,
-                }
-            } else if metadata.is_dir() {
-                match DirectorySe::from_dir_entry(entry) {
-                    Ok(dir) => Some(Entry::DIRECTORY(dir)),
-                    Err(_) => None,
-                }
-            } else {
-                None
-            }
-        })
-        .collect();
-    
-    // Filter out None values and collect results
-    result.extend(entries_result.into_iter().filter_map(|e| e));
-    
-    result
-}
-
-pub fn search_by_filename(search_term: &str, source: Vec<Entry>) -> Vec<Entry> {
-    let mut results = Vec::new();
-    let search_term = search_term.to_lowercase();
-    
-    // Create a search cache for improved performance on repeated searches
-    let search_cache = Arc::new(Mutex::new(HashMap::new()));
-    
-    for entry in source {
-        match &entry {
-            Entry::FILE(file) => {
-                if efficient_string_match(&file.name, &search_term, &search_cache) {
-                    results.push(entry);
-                }
-            },
-            Entry::DIRECTORY(dir) => {
-                // Include directory itself if it matches
-                if efficient_string_match(&dir.name, &search_term, &search_cache) {
-                    results.push(entry.clone());
-                }
-                
-                // Recursively search inside this directory
-                let dir_path = PathBuf::from(&dir.path);
-                let subdirectory_entries = index_given_path_parallel(dir_path);
-                let subdirectory_matches = search_by_filename(&search_term, subdirectory_entries);
-                results.extend(subdirectory_matches);
-            }
-        }
-    }
-    
-    results
-}
-
-// New parallel search function
-pub fn search_by_filename_parallel(search_term: &str, source: Vec<Entry>) -> Vec<Entry> {
-    let search_term = search_term.to_lowercase();
-    let search_cache = Arc::new(Mutex::new(HashMap::new()));
-    
-    let results: Vec<Entry> = source.par_iter()
-        .flat_map(|entry| {
-            let mut local_results = Vec::new();
-            
-            match entry {
-                Entry::FILE(file) => {
-                    if efficient_string_match(&file.name, &search_term, &search_cache) {
-                        local_results.push(entry.clone());
-                    }
-                },
-                Entry::DIRECTORY(dir) => {
-                    // Include directory itself if it matches
-                    if efficient_string_match(&dir.name, &search_term, &search_cache) {
-                        local_results.push(entry.clone());
-                    }
-                    
-                    // Search subdirectories in parallel
-                    let dir_path = PathBuf::from(&dir.path);
-                    let subdirectory_entries = index_given_path_parallel(dir_path);
-                    let subdirectory_matches = search_by_filename_parallel(&search_term, subdirectory_entries);
-                    local_results.extend(subdirectory_matches);
-                }
-            }
-            
-            local_results
-        })
-        .collect();
-    
-    results
-}
-
-// Improved string matching with caching
-fn efficient_string_match(
-    haystack: &str, 
-    needle: &str,
-    cache: &Arc<Mutex<HashMap<String, bool>>>
-) -> bool {
-    // Create a cache key
-    let cache_key = format!("{}:{}", haystack, needle);
-    
-    // Check if result is in cache
-    if let Ok(cache_ref) = cache.lock() {
-        if let Some(&result) = cache_ref.get(&cache_key) {
-            return result;
-        }
-    }
-    
-    // If not in cache, compute the result
-    let haystack_lower = haystack.to_lowercase();
-    let result = haystack_lower.contains(needle);
-    
-    // Store result in cache
-    if let Ok(mut cache_ref) = cache.lock() {
-        cache_ref.insert(cache_key, result);
-    }
-    
-    result
-}
-
-/// Generates a test data directory structure with random folder and file names.
-/// Creates 20 folders with 20 subfolders each up to a depth of 5, and 20 files in each folder.
-pub fn generate_test_data(base_path: PathBuf) -> Result<PathBuf, std::io::Error> {
-    use std::fs::{create_dir_all, File};
-    use rand::{thread_rng, Rng};
-    use std::time::Instant;
-    
-    // Constants for the directory structure
-    const FOLDERS_PER_LEVEL: usize = 20;
-    const FILES_PER_FOLDER: usize = 20;
-    const MAX_DEPTH: usize = 3;
-    
-    // Remove the directory if it already exists
-    if base_path.exists() {
-        println!("Removing existing test data at: {:?}", base_path);
-        std::fs::remove_dir_all(&base_path)?;
-    }
-    
-    // Create the base directory
-    create_dir_all(&base_path)?;
-    println!("Creating test data at: {:?}", base_path);
-    
-    let start_time = Instant::now();
-    
-    // Function to generate random strings based on a predefined set
-    let generate_random_name = || -> String {
-        let charset: Vec<&str> = "banana, apple, orange, grape, watermelon, kiwi, mango, peach, cherry, \
-        strawberry, blueberry, raspberry, blackberry, lemon, lime, coconut, papaya, pineapple, tangerine, \
-        car, truck, motorcycle, bicycle, bus, train, airplane, helicopter, boat, ship, submarine, scooter, van, \
-        ambulance, taxi, firetruck, tractor, yacht, jetski, speedboat, racecar".split(",").collect::<Vec<_>>();
-        
-        let mut rng = thread_rng();
-        
-        let idx = rng.gen_range(0, charset.len());
-        return charset[idx].to_string();
-    };
-    
-    // Function to create file extensions
-    let generate_extension = || -> &str {
-        const EXTENSIONS: [&str; 20] = [
-            "txt", "pdf", "doc", "jpg", "png", "mp3", "mp4", "html", "css", "js",
-            "rs", "json", "xml", "md", "csv", "zip", "exe", "dll", "sh", "py"
-        ];
-        
-        let mut rng = thread_rng();
-        let idx = rng.gen_range(0, EXTENSIONS.len());
-        EXTENSIONS[idx]
-    };
-    
-    // Counter to track progress
-    let entry_count = Arc::new(Mutex::new(0usize));
-    
-    // Recursive function to create the folder structure
-    fn create_structure(
-        path: &PathBuf,
-        depth: usize,
-        max_depth: usize,
-        folders_per_level: usize,
-        files_per_folder: usize,
-        name_generator: &dyn Fn() -> String,
-        ext_generator: &dyn Fn() -> &'static str,
-        counter: &Arc<Mutex<usize>>,
-    ) -> Result<(), std::io::Error> {
-        // Create files in current folder
-        for _ in 0..files_per_folder {
-            let file_name = format!("{}.{}", name_generator(), ext_generator());
-            let file_path = path.join(file_name);
-            File::create(file_path)?;
-            
-            // Increment counter
-            if let Ok(mut count) = counter.lock() {
-                *count += 1;
-                if *count % 1000 == 0 {
-                    println!("Created {} entries so far...", *count);
-                }
-            }
-        }
-        
-        // Stop creating subfolders if we've reached max depth
-        if depth >= max_depth {
-            return Ok(());
-        }
-        
-        // Create subfolders and recurse
-        for _ in 0..folders_per_level {
-            let folder_name = name_generator();
-            let folder_path = path.join(folder_name);
-            create_dir_all(&folder_path)?;
-            
-            // Increment counter for folder
-            if let Ok(mut count) = counter.lock() {
-                *count += 1;
-            }
-            
-            // Recurse into subfolder
-            create_structure(
-                &folder_path,
-                depth + 1,
-                max_depth,
-                folders_per_level,
-                files_per_folder,
-                name_generator,
-                ext_generator,
-                counter,
-            )?;
-        }
-        
-        Ok(())
-    }
-    
-    // Start the recursive creation
-    create_structure(
-        &base_path,
-        0,
-        MAX_DEPTH,
-        FOLDERS_PER_LEVEL,
-        FILES_PER_FOLDER,
-        &generate_random_name,
-        &generate_extension,
-        &entry_count,
-    )?;
-    
-    let total_count = *entry_count.lock().unwrap();
-    let elapsed = start_time.elapsed();
-    
-    println!("Test data generation complete!");
-    println!("Created {} total entries in {:?}", total_count, elapsed);
-    println!("Path: {:?}", base_path);
-    
-    Ok(base_path)
-}
-
 #[cfg(test)]
 mod tests_p {
     use super::*;
-    
+
     // Helper function to get the test data path and verify it exists
     fn get_test_data_path() -> PathBuf {
         let path = PathBuf::from("./test-data-for-search-engine");
         if !path.exists() {
-            panic!("Test data directory does not exist: {:?}. Run the 'create_test_data' test first.", path);
+            panic!(
+                "Test data directory does not exist: {:?}. Run the 'create_test_data' test first.",
+                path
+            );
         }
         path
     }
-    
+
     #[test]
     #[ignore]
     fn start_indexing_home_dir_test() {
         let test_path = get_test_data_path();
         let entries = index_given_path_parallel(test_path);
-        assert!(!entries.is_empty(), "Test directory should contain at least some entries");
-        
-        //write the result to a file as json 
+        assert!(
+            !entries.is_empty(),
+            "Test directory should contain at least some entries"
+        );
+
+        //write the result to a file as json
         let json_result = serde_json::to_string_pretty(&entries).unwrap();
         let path = PathBuf::from("test_dir_index.json");
         std::fs::write(&path, json_result).expect("Unable to write file");
         println!("Test directory indexed and saved to {:?}", path);
     }
-    
+
     #[test]
     #[ignore]
     fn search_performance_test() {
         // Index the test directory instead of home
         let test_path = get_test_data_path();
         let entries = index_given_path_parallel(test_path);
-        assert!(!entries.is_empty(), "Test directory should contain at least some entries");
-        
+        assert!(
+            !entries.is_empty(),
+            "Test directory should contain at least some entries"
+        );
+
         // Measure the time it takes to search for files with 'e' - sequential
         let start_time = std::time::Instant::now();
         let search_results = search_by_filename("e", entries.clone());
         let seq_duration = start_time.elapsed();
-        
+
         // Measure the time it takes to search for files with 'e' - parallel
         let start_time = std::time::Instant::now();
         let parallel_search_results = search_by_filename_parallel("e", entries);
         let par_duration = start_time.elapsed();
-        
+
         // Log the timing results
-        println!("Sequential search for files with 'e' took: {:?}", seq_duration);
-        println!("Parallel search for files with 'e' took: {:?}", par_duration);
+        println!(
+            "Sequential search for files with 'e' took: {:?}",
+            seq_duration
+        );
+        println!(
+            "Parallel search for files with 'e' took: {:?}",
+            par_duration
+        );
         println!("Sequential found {} matching entries", search_results.len());
-        println!("Parallel found {} matching entries", parallel_search_results.len());
-        
+        println!(
+            "Parallel found {} matching entries",
+            parallel_search_results.len()
+        );
+
         //write search results to a file as json
         let json_result = serde_json::to_string_pretty(&search_results).unwrap();
         let path = PathBuf::from("search_results.json");
         std::fs::write(&path, json_result).expect("Unable to write file");
         println!("Search results saved to {:?}", path);
-        
+
         // Ensure we found at least some matches (very likely with letter 'e')
-        assert!(!search_results.is_empty(), "Search should have found at least some entries with 'e'");
-    }
-    
+        assert!(
+            !search_results.is_empty(),
+            "Search should have found at least some entries with 'e'"
+        );
+    }
+
     #[test]
     #[ignore]
     fn parallel_vs_sequential_indexing_test() {
         let test_path = get_test_data_path();
-        
+
         // Test sequential indexing
         let start_time = std::time::Instant::now();
         let seq_results = index_given_path(test_path.clone());
         let seq_duration = start_time.elapsed();
-        
+
         // Test parallel indexing
         let start_time = std::time::Instant::now();
         let par_results = index_given_path_parallel(test_path);
         let par_duration = start_time.elapsed();
-        
+
         println!("Sequential indexing took: {:?}", seq_duration);
         println!("Parallel indexing took: {:?}", par_duration);
         println!("Sequential found {} entries", seq_results.len());
         println!("Parallel found {} entries", par_results.len());
     }
-    
+
     #[test]
     #[ignore]
     fn combined_parallel_indexing_and_searching_test() {
@@ -432,25 +453,32 @@
         let start_time = std::time::Instant::now();
         let entries = index_given_path_parallel(test_path);
         let indexing_duration = start_time.elapsed();
-        
+
         // Ensure we have entries to search through
-        assert!(!entries.is_empty(), "Test directory should contain at least some entries");
+        assert!(
+            !entries.is_empty(),
+            "Test directory should contain at least some entries"
+        );
         println!("Parallel indexing took: {:?}", indexing_duration);
-        
+
         // Common search terms to test
         let search_terms = ["doc", "image", "config", "e"];
-        
+
         for term in search_terms {
             // Measure parallel search performance
             let search_start_time = std::time::Instant::now();
             let search_results = search_by_filename_parallel(term, entries.clone());
             let search_duration = search_start_time.elapsed();
-            
-            println!("Parallel search for '{}' found {} matches in {:?}", 
-                term, search_results.len(), search_duration);
-        }
-    }
-    
+
+            println!(
+                "Parallel search for '{}' found {} matches in {:?}",
+                term,
+                search_results.len(),
+                search_duration
+            );
+        }
+    }
+
     #[test]
     #[ignore]
     fn sequential_vs_parallel_search_comparison_test() {
@@ -460,51 +488,63 @@
         let start_time = std::time::Instant::now();
         let entries = index_given_path_parallel(test_path);
         let indexing_duration = start_time.elapsed();
-        
-        println!("Parallel indexing completed in {:?}, found {} entries", 
-            indexing_duration, entries.len());
-        assert!(!entries.is_empty(), "Test directory should contain at least some entries");
-        
+
+        println!(
+            "Parallel indexing completed in {:?}, found {} entries",
+            indexing_duration,
+            entries.len()
+        );
+        assert!(
+            !entries.is_empty(),
+            "Test directory should contain at least some entries"
+        );
+
         // Define a variety of search keywords with different specificity
-        let search_keywords = [
-            "banana", "blackberry", "peach"
-        ];
-        
-        println!("\n{:<10} | {:<15} | {:<15} | {:<15} | {:<10}", 
-            "Keyword", "Sequential Time", "Parallel Time", "Speed Improvement", "Match Count");
+        let search_keywords = ["banana", "blackberry", "peach"];
+
+        println!(
+            "\n{:<10} | {:<15} | {:<15} | {:<15} | {:<10}",
+            "Keyword", "Sequential Time", "Parallel Time", "Speed Improvement", "Match Count"
+        );
         println!("{:-<75}", "");
-        
+
         // For each keyword, compare sequential vs parallel search
         for keyword in search_keywords {
             // Sequential search
             let seq_start = std::time::Instant::now();
             let seq_results = search_by_filename(keyword, entries.clone());
             let seq_duration = seq_start.elapsed();
-            
+
             // Parallel search
             let _par_start = std::time::Instant::now();
             let par_results = search_by_filename_parallel(keyword, entries.clone());
             let par_duration = start_time.elapsed();
-            
+
             // Calculate improvement ratio
             let improvement = if par_duration.as_micros() > 0 {
                 seq_duration.as_micros() as f64 / par_duration.as_micros() as f64
             } else {
                 f64::INFINITY
             };
-            
+
             // Verify result counts match
             assert_eq!(
-                seq_results.len(), 
-                par_results.len(), 
+                seq_results.len(),
+                par_results.len(),
                 "Sequential and parallel search should return the same number of results"
             );
-            
+
             // Print results in table format
-            println!("{:<10} | {:>15?} | {:>15?} | {:>15.2}x | {:>10}", 
-                keyword, seq_duration, par_duration, improvement, seq_results.len());
-        }
-        
+            println!(
+                "{:<10} | {:>15?} | {:>15?} | {:>15.2}x | {:>10}",
+                keyword,
+                seq_duration,
+                par_duration,
+                improvement,
+                seq_results.len()
+            );
+        }
+
         // Save detailed results to a file for the most interesting keyword
         let detailed_keyword = search_keywords[0]; // First keyword
         let detailed_results = search_by_filename_parallel(detailed_keyword, entries);
@@ -512,10 +552,13 @@
             let json_result = serde_json::to_string_pretty(&detailed_results).unwrap();
             let path = PathBuf::from(format!("search_results_{}.json", detailed_keyword));
             std::fs::write(&path, json_result).expect("Unable to write file");
-            println!("\nDetailed search results for '{}' saved to {:?}", detailed_keyword, path);
-        }
-    }
-    
+            println!(
+                "\nDetailed search results for '{}' saved to {:?}",
+                detailed_keyword, path
+            );
+        }
+    }
+
     #[test]
     #[ignore]
     fn test_generate_test_data() {
@@ -533,13 +576,24 @@
                 let par_duration = start.elapsed();
 
                 println!("Test data indexed:");
-                println!("  - Sequential: {} entries in {:?}", seq_entries.len(), seq_duration);
-                println!("  - Parallel: {} entries in {:?}", par_entries.len(), par_duration);
+                println!(
+                    "  - Sequential: {} entries in {:?}",
+                    seq_entries.len(),
+                    seq_duration
+                );
+                println!(
+                    "  - Parallel: {} entries in {:?}",
+                    par_entries.len(),
+                    par_duration
+                );
 
                 assert!(!seq_entries.is_empty(), "Should have indexed some entries");
-                assert_eq!(seq_entries.len(), par_entries.len(),
-                           "Sequential and parallel indexing should find the same number of entries");
-            },
+                assert_eq!(
+                    seq_entries.len(),
+                    par_entries.len(),
+                    "Sequential and parallel indexing should find the same number of entries"
+                );
+            }
             Err(e) => {
                 panic!("Failed to generate test data: {}", e);
             }
@@ -552,8 +606,7 @@
     fn create_test_data() {
         match generate_test_data(get_test_data_path()) {
             Ok(path) => println!("Test data created at: {:?}", path),
-            Err(e) => panic!("Failed to generate test data: {}", e)
-        }
-    }
-}
-
+            Err(e) => panic!("Failed to generate test data: {}", e),
+        }
+    }
+}